--- conflicted
+++ resolved
@@ -128,7 +128,7 @@
       description: String representation of a list of Trigger objects
       type: array
       items:
-        $ref: '#/definitions/Flag'
+        $ref: '#/definitions/Condition'
     device:
       description: Name of the device to use
       type: string
@@ -201,7 +201,7 @@
       description: String representation of a list of Trigger objects
       type: array
       items:
-        $ref: '#/definitions/Flag'
+        $ref: '#/definitions/Condition'
     device:
       description: Name of the device to use
       type: string
@@ -248,12 +248,8 @@
 NextStep:
   type: object
   required: [name]
-<<<<<<< HEAD
   description: Encapsualtion of a list of possible steps to take and conditionals required to be met before taking that step
-=======
-  description: Encapsualtion of a list of possible steps to take and conditionals (flags) required to be met before taking that step
-  additionalProperties: false
->>>>>>> ec99ff3b
+  additionalProperties: false
   properties:
     uid:
       description: UID of this step
