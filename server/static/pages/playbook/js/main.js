$(function(){
    "use strict";

    $(".nav-tabs ul li a").each(function() {
        $(this).attr("href", location.href.toString()+$(this).attr("href"));
    });

    //--------------------
    // Top level variables
    //--------------------

    var currentPlaybook = null;
    var currentWorkflow = null;
    var workflowList = null;
    var cy = null;
    var ur = null;
    var appData = null;
    var flagsList = [];
    var filtersList = [];
    var startNode = null;

    //--------------------
    // Top level functions
    //--------------------

    // Reformat the JSON data returned from the /playbook endpoint
    // into a format that jsTree can understand.
    function formatWorkflowJsonDataForJsTree(data) {
        data = data.playbooks;
        workflowList = data;
        var jstreeData = [];
        $.each(data, function( playbookName, workflows ) {
            var playbook = {};
            playbook.text = playbookName;
            playbook.children = [];
            $.each(workflows.sort(), function( index, workflowName ) {
                playbook.children.push({text: workflowName, icon: "jstree-file", data: {playbook: playbookName}});
            });
            jstreeData.push(playbook);
        });

        // Sort jstreeData by playbook name
        jstreeData = jstreeData.sort(function(a, b){
            return a.text.localeCompare(b.text);
        });

        return jstreeData;
    }


    // Reformat the JSON data returned from the /apps/actions endpoint
    // into a format that jsTree can understand.
    function formatAppsActionJsonDataForJsTree(data) {
        data = JSON.parse(data);
        appData = {};
        var jstreeData = [];
        $.each(data, function( appName, actions ) {
            var app = {};
            app.text = appName;
            app.children = [];
            $.each(actions, function( actionName, actionProperties ) {
                app.children.push({text: actionName, icon: "jstree-file", data: {app: appName}});
            });

            // Sort children by action name
            app.children = app.children.sort(function(a, b){
                return a.text.localeCompare(b.text);
            });

            jstreeData.push(app);

            appData[appName] = {actions: actions};
        });

        // Sort jstreeData by app name
        jstreeData = jstreeData.sort(function(a, b){
            return a.text.localeCompare(b.text);
        });

        return jstreeData;
    }

    function getStartNode() {
        return startNode;
    }

    function setStartNode(start) {
        // If no start was given set it to one of the root nodes
        if (start) {
            startNode = start;
        }
        else {
            var roots = cy.nodes().roots();
            if (roots.size() > 0) {
                startNode = roots[0].data("parameters").name;
            }
        }
    }

    function createSchema(parameters) {
        var appNames = [];
        $.each(appData, function( appName, value ) {
            appNames.push(appName);
        });

        // This function creates a subschema for a single action. It contains
        // all the inputs of the action so the user only needs to enter the value.
        // When the user changes the action/flag/filter dropdown menu, the correct
        // number of inputs will be displayed in the form.
        function convertInputToSchema(args, inputName) {
            var subSchema = {
                type: "object",
                title: "Inputs",
                properties: {
                    $action: { // We need this to make sure each input is unique, since oneOf requires an exact match.
                        type: "string",
                        enum: [inputName],
                        options: {
                            hidden: true
                        }
                    }
                }
            };

            $.each(args, function( index, arg ) {
                var pythonType = arg.type;
                var valueSchema = null;
                if (pythonType === "str") {
                    valueSchema = {
                        type: "string",
                        title: "Type: string"
                    };
                }
                else if (pythonType === "int") {
                    valueSchema = {
                        type: "integer",
                        title: "Type: integer"
                    };
                }
                else if (pythonType === "float") {
                    valueSchema = {
                        type: "number",
                        title: "Type: float"
                    };
                }
                else if (pythonType === "bool") {
                    valueSchema = {
                        type: "boolean",
                        format: "checkbox",
                        title: "Type: boolean"
                    };
                }

                subSchema.properties[arg.name] = {
                    type: "object",
                    title: "Input " + (index+1) + ": " + arg.name,
                    propertyOrder: index,
                    options: {
                        disable_collapse: true
                    },
                    properties: {
                        value: valueSchema,
                        key: { // This is hidden since it should not be modified by user
                            type: "string",
                            default: arg.name,
                            options: {
                                hidden: true
                            }
                        },
                        format: { // This is hidden since it should not be modified by user
                            type: "string",
                            default: pythonType,
                            options: {
                                hidden: true
                            }
                        }
                    }
                }
            });


            return subSchema;
        }

        var definitions = {};

        // Create the sub-schema for the actions
        var actions = appData[parameters.app].actions;
        var oneOfActions = [];
        $.each(actions, function( actionName, actionProperties ) {
            var args = actionProperties.args;
            definitions["action_" + actionName] = convertInputToSchema(args, actionName);
            oneOfActions.push({
                $ref: "#/definitions/" + "action_" + actionName,
                title: actionName
            });
        });

        // Create the sub-schema for the flags
        var flags = flagsList;
        var oneOfFlags = [];
        $.each(flags, function( flagName, flagProperties ) {
            var args = flagProperties.args;
            definitions["flag_" + flagName] = convertInputToSchema(args, flagName);
            oneOfFlags.push({
                $ref: "#/definitions/" + "flag_" + flagName,
                title: flagName
            });
        });

        // Create the sub-schema for the filters
        var filters = filtersList;
        var oneOfFilters = [];
        $.each(filters, function( filterName, filterProperties ) {
            var args = filterProperties.args;
            definitions["filter_" + filterName] = convertInputToSchema(args, filterName);
            oneOfFilters.push({
                $ref: "#/definitions/" + "filter_" + filterName,
                title: filterName
            });
        });

        var schema = {
            $schema: "http://json-schema.org/draft-04/schema#",
            type: "object",
            title: "Node Parameters",
            definitions: definitions,
            properties: {
                name: {
                    type: "string",
                    title: "Name",
                },
                start: {
                    type: "boolean",
                    title: "Set as Start Node",
                    format: "checkbox"
                },
                app: {
                    type: "string",
                    title: "App",
                    enum: appNames
                },
                device: {
                    type: "string",
                    title: "Device",
                    enum: appData[parameters.app].devices
                },
                // Note instead of having a separate action
                // property, we use a oneOf to include an
                // action plus its inputs in a subschema.
                // Similarly for flags and filters below.
                input: {
                    title: "Action",
                    oneOf: deepcopy(oneOfActions)
                },
                next: {
                    options: {
                        hidden: true
                    }
                },
                errors: {
                    options: {
                        hidden: true
                    }
                }
            }
        };


        var numSteps = parameters.next.length;
        if (numSteps > 0) {
            schema.properties.next = {
                type: "array",
                title: "Next Nodes",
                options: {
                    disable_array_add: true,
                    disable_array_delete: true,
                    disable_array_reorder: true
                },
                items: {
                    type: "object",
                    headerTemplate: "Next Node {{ i1 }}: {{ self.name }}",
                    properties: {
                        name: {
                            type: "string",
                            options: {
                                hidden: true
                            }
                        },
                        flags: {
                            type: "array",
                            headerTemplate: "Flags",
                            items: {
                                type: "object",
                                title: "Next Step Flag",
                                headerTemplate: "Flag {{ i1 }}",
                                properties: {
                                    args: {
                                        title: "Select Flag",
                                        oneOf: deepcopy(oneOfFlags) // See comment above regarding action inputs
                                    },
                                    filters: {
                                        type: "array",
                                        title: "Filters",
                                        items: {
                                            type: "object",
                                            title: "Filter",
                                            properties: {
                                                args: {
                                                    title: "Select Filter",
                                                    oneOf: deepcopy(oneOfFilters) // See comment above regarding action inputs
                                                },
                                            }
                                        }
                                    }
                                }
                            }
                        }
                    }
                }
            };
        }

        return schema;
    }

    function deepcopy(obj) {
        return JSON.parse(JSON.stringify(obj));
    }

    // Modify the parameters JSON object a little to conform to the schema expected by the parameters form
    function transformParametersToSchema(parameters) {
        parameters = deepcopy(parameters);

        // We need to store a hidden property since in an oneOf,
        // the schema must match exactly one of the options. There
        // can be cases where two actions contain the exact same arguments,
        // so to distinguish the two actions place the action name in
        // in the $action property. This action is hidden and cannot be
        // modified by the user.
        parameters.input.$action = parameters.action;

        $.each(parameters.next, function( nextIndex, nextStep ) {
            $.each(nextStep.flags, function( index, flag ) {

                flag.args.$action = flag.action;

                $.each(flag.filters, function( index, filter ) {
                    filter.args.$action = filter.action;
                });
            });
        });

        parameters.start = (getStartNode() === parameters.name);

        return parameters;
    }

    // Revert changes to the parameters JSON object of previous function
    function transformParametersFromSchema(parameters) {
        parameters = deepcopy(parameters);

        parameters.action = parameters.input.$action;
        delete parameters.input.$action;

        $.each(parameters.next, function( nextIndex, nextStep ) {
            $.each(nextStep.flags, function( index, flag ) {

                flag.action = flag.args.$action;
                delete flag.args.$action;

                $.each(flag.filters, function( index, filter ) {
                    filter.action = filter.args.$action;
                    delete filter.args.$action;
                });
            });
        });

        return parameters;
    }

    // This function displays a form next to the graph for editing a node/edge when clicked upon
    function onClick(e) {
        var ele = e.cyTarget;

        // Ignore edges for now.
        if (ele.isEdge()) {
            return;
        }

        var parameters = ele.data('parameters');
        $("#parameters").removeClass('hidden');
        $("#parameters").empty();

        parameters = transformParametersToSchema(parameters);

        // Initialize the editor with a JSON schema
        var schema = createSchema(parameters);
        JSONEditor.defaults.options.theme = 'bootstrap3';
        JSONEditor.defaults.options.iconlib = "bootstrap3";
        var editor = new JSONEditor(document.getElementById('parameters'),{
            schema: schema,

            startval: parameters,

            disable_edit_json: true,

            disable_properties: true,

            // Disable additional properties
            no_additional_properties: true,

            // Require all properties by default
            required_by_default: true
        });

        editor.getEditor('root.app').disable();
        editor.getEditor('root.name').disable();

        // Hack: It appears this function is called as soon as you click on the node.
        // Therefore ignore the first time this function is called.
        var firstCall = true;
        editor.on('change',function() {
            if (firstCall) {
                firstCall = false;
                return;
            }
            var updatedParameters = editor.getValue();
            updatedParameters = transformParametersFromSchema(updatedParameters);
            ele.data('parameters', updatedParameters);
            ele.data('label', updatedParameters.action);
            setStartNode(updatedParameters.name);
        });
    }

    // This is called while the user is dragging
    function dragHelper( event ) {
        // Return empty div for helper so that original dragged item does not move
        return '<div></div>';
    }


    // This function is called when the user drops a new node onto the graph
    function handleDropEvent( event, ui ) {
        if (cy === null)
            return;

        var draggable = ui.draggable;
        var draggableId   = draggable.attr('id');
        var draggableNode = $('#actions').jstree(true).get_node(draggableId);
        if (!draggableNode.data)
            return;
        var app = draggableNode.data.app;
        var action = draggableNode.text;

        // The following coordinates is where the user dropped relative to the
        // top-left of the graph
        var x = event.pageX - this.offsetLeft;
        var y = event.pageY - this.offsetTop;

        // Find next available id
        var id = 1;
        while (true) {
            var element = cy.getElementById(id.toString());
            if (element.length === 0)
                break;
            id += 1;
        }

        // Add the node with the id just found to the graph in the location dropped
        // into by the mouse.
        var newNode = ur.do('add', {
            group: 'nodes',
            data: {
                id: id.toString(),
                label: action,
                parameters: {
                    action: action,
                    app: app,
                    device: "None",
                    errors: [],
                    input: {},
                    name: id.toString(),
                    next: [],
                }
            },
            renderedPosition: { x: x, y: y }
        });

        newNode.on('click', onClick);
    }


    function getNumberOfNodesInGraph() {
        return cy.nodes().size();
    }

    // This function removes selected nodes and edges
    function removeSelectedNodes() {
        var selecteds = cy.$(":selected");
        if (selecteds.length > 0)
            ur.do("remove", selecteds);
    }

    function onNodeAdded(event) {
        var node = event.cyTarget;
        // If the number of nodes in the graph is one, set the start node to it.
        if (node.isNode() && getNumberOfNodesInGraph() === 1) {
            setStartNode(node.data("parameters").name);
        }
    }

    function onNodeRemoved(event) {
        var node = event.cyTarget;
        var parameters = node.data("parameters");
        // If the start node was deleted, set it to one of the roots of the graph
        if (parameters && node.isNode() && getStartNode() == parameters.name) {
            setStartNode();
        }
    }

    function cut() {
        var selecteds = cy.$(":selected");
        if (selecteds.length > 0) {
            cy.clipboard().copy(selecteds);
            ur.do("remove", selecteds);
        }
    }


    function copy() {
        cy.clipboard().copy(cy.$(":selected"));
    }


    function paste() {
        var newNodes = ur.do("paste");
        newNodes.on('click', onClick);
    }

    function renamePlaybook(oldPlaybookName, newPlaybookName) {
        $.ajax({
            'async': false,
            'type': "POST",
            'global': false,
            'headers':{"Authentication-Token":authKey},
            'url': "/playbooks/" + oldPlaybookName,
            'dataType': 'json',
            'contentType': 'application/json; charset=utf-8',
            'data': JSON.stringify({'new_name': newPlaybookName}),
            'success': function (data) {
                downloadWorkflowList();
            }
        });
    }

    function duplicatePlaybook(oldPlaybookName, newPlaybookName) {
        $.ajax({
            'async': false,
            'type': "POST",
            'global': false,
            'headers':{"Authentication-Token":authKey},
            'url': "/playbooks/" + oldPlaybookName + "/copy",
            'dataType': 'json',
            'data': {playbook: newPlaybookName},
            'success': function (data) {
                downloadWorkflowList();
            }
        });
    }

    function deletePlaybook(playbookName, workflowName) {
        $.ajax({
            'async': false,
            'type': "DELETE",
            'global': false,
            'headers':{"Authentication-Token":authKey},
            'url': "/playbooks/" + playbookName,
            'success': function (data) {
                downloadWorkflowList();

                if (currentPlaybook === playbookName)
                    closeCurrentWorkflow();
            }
        });
    }

    function renameWorkflow(oldWorkflowName, playbookName, newWorkflowName) {
        $.ajax({
            'async': false,
            'type': "POST",
            'global': false,
            'headers':{"Authentication-Token":authKey},
            'url': "/playbooks/" + playbookName + "/workflows/" + oldWorkflowName,
            'dataType': 'json',
            'contentType': 'application/json; charset=utf-8',
            'data': JSON.stringify({'new_name': newWorkflowName}),
            'success': function (data) {
                downloadWorkflowList();
            }
        });
    }

    function duplicateWorkflow(oldWorkflowName, playbookName, newWorkflowName) {
        $.ajax({
            'async': false,
            'type': "POST",
            'global': false,
            'headers':{"Authentication-Token":authKey},
            'url': "/playbooks/" + playbookName + "/workflows/" + oldWorkflowName + "/copy",
            'dataType': 'json',
            'data': {playbook: playbookName, workflow: newWorkflowName},
            'success': function (data) {
                downloadWorkflowList();
            }
        });
    }

    function deleteWorkflow(playbookName, workflowName) {
        $.ajax({
            'async': false,
            'type': "DELETE",
            'global': false,
            'headers':{"Authentication-Token":authKey},
            'url': "/playbooks/" + playbookName + "/workflows/" + workflowName,
            'success': function (data) {
                downloadWorkflowList();

                if (currentPlaybook === playbookName && currentWorkflow === workflowName)
                    closeCurrentWorkflow();
            }
        });
    }

    function newWorkflow(playbookName, workflowName) {
        $.ajax({
            'async': false,
            'type': "PUT",
            'global': false,
            'headers':{"Authentication-Token":authKey},
            'url': "/playbooks/" + playbookName + "/workflows/" + workflowName,
            'success': function (data) {
                saveWorkflow(playbookName, workflowName, []);
                downloadWorkflowList();
            }
        });
    }


    function saveWorkflow(playbookName, workflowName, workflowData) {
        var data = JSON.stringify({start: startNode, cytoscape: JSON.stringify(workflowData)});
        $.ajax({
            'async': false,
            'type': "POST",
            'global': false,
            'dataType': 'json',
            'contentType': 'application/json; charset=utf-8',
            'headers':{"Authentication-Token":authKey},
            'url': "/playbooks/" + playbookName + "/workflows/" + workflowName + "/save",
            'data': data,
            'success': function (data) {
            }
        });
    }


    function loadWorkflow(playbookName, workflowName) {

        currentPlaybook = playbookName;
        currentWorkflow = workflowName;
        $("#currentWorkflowText").text(currentWorkflow);

        var workflowData = function () {
            var tmp = null;
            $.ajax({
                'async': false,
                'type': "GET",
                'global': false,
                'headers':{"Authentication-Token":authKey},
                'url': "/playbooks/" + currentPlaybook + "/workflows/" + currentWorkflow,
                'success': function (data) {
                    tmp = data;
                }
            });
            return tmp;
        }();

        // Remove instructions
        $("#cy-instructions").addClass('hidden');

        // Create the Cytoscape graph
        cy = cytoscape({
            container: document.getElementById('cy'),

            boxSelectionEnabled: false,
            autounselectify: false,
            wheelSensitivity: 0.1,
            layout: { name: 'preset' },
            style: [
                {
                    selector: 'node',
                    css: {
                        'content': 'data(label)',
                        'text-valign': 'center',
                        'text-halign': 'center',
                        'shape': 'roundrectangle',
                        //'background-color': '#aecbdc',
                        'selection-box-color': 'red',
                        'font-family': 'Oswald',
                        'font-weight': 'lighter',
                        'font-size': '15px',
                        'width':'40',
                        'height':'40'
                    }
                },
                {
                    selector: '$node > node',
                    css: {
                        'padding-top': '10px',
                        'padding-left': '10px',
                        'padding-bottom': '10px',
                        'padding-right': '10px',
                        'text-valign': 'top',
                        'text-halign': 'center',
                        'background-color': '#bbb'
                    }
                },
                {
                    selector: 'edge',
                    css: {
                        'target-arrow-shape': 'triangle',
                        'curve-style': 'bezier',
                    }
                }
            ]
        });


        // Enable various Cytoscape extensions

        // Undo/Redo extension
        ur = cy.undoRedo({});

        // Panzoom extension
        cy.panzoom({});

        // Extension for drawing edges
        cy.edgehandles({
            preview: false,
            toggleOffOnLeave: true,
            complete: function( sourceNode, targetNodes, addedEntities ) {
                // The edge hendles extension is not integrated into the undo/redo extension.
                // So in order that adding edges is contained in the undo stack,
                // remove the edge just added and add back in again using the undo/redo
                // extension. Also add info to edge which is displayed when user clicks on it.
                for (var i=0; i<targetNodes.length; ++i) {
                    addedEntities[i].data('parameters', {
                        flags: [],
                        name: targetNodes[i].data().parameters.name,
                        nextStep: targetNodes[i].data().parameters.name
                    });

                    //Update the next property of the source node to contain the new next steps
                    var parameters = sourceNode.data().parameters;
                    if (!parameters.hasOwnProperty("next"))
                        parameters.next = [];

                    // If for some reason, the next array already
                    // contains an item with the same next node as
                    // this new link (probably due to some bug),
                    // remove it now
                    parameters.next.filter(function(next) {
                        return next.name !== targetNodes[i].data().id;
                    });

                    parameters.next.push({
                        flags: [],
                        name: targetNodes[i].data().id // Note use id, not name since name can be changed
                    });
                    sourceNode.data('parameters', parameters);
                }
                cy.remove(addedEntities); // Remove NOT using undo/redo extension
                var newEdges = ur.do('add',addedEntities); // Added back in using undo/redo extension
                newEdges.on('click', onClick);
            },
        });

        // Extension for copy and paste
        cy.clipboard();


        // Load the data into the graph
<<<<<<< HEAD
        workflowData = JSON.parse(workflowData);

=======
>>>>>>> 5d191b64
        // If a node does not have a label field, set it to
        // the action. The label is what is displayed in the graph.
        var steps = workflowData.steps.map(function(value) {
            if (!value.data.hasOwnProperty("label")) {
                value.data.label = value.data.parameters.action;
            }
            return value;
        });

        cy.add(steps);

        cy.fit();

        setStartNode(workflowData.start);

        // Configure handler when user clicks on node or edge
        cy.$('*').on('click', onClick);

        // Configure handlers when nodes are added or removed
        cy.on('add', onNodeAdded);
        cy.on('remove', onNodeRemoved);
    }


    function closeCurrentWorkflow() {
        $("#cy").empty();
    }


    // Download list of workflows for display in the Workflows list
    function downloadWorkflowList() {

        function customMenu(node) {
            if (node.data && node.data.playbook) {
                var playbookName = node.data.playbook;
                var workflowName = node.text;
                var items = {
                    renameItem: { // The "rename" menu item
                        label: "Rename Workflow",
                        action: function () {
                            var renameCallback = renameWorkflow.bind(null, workflowName);
                            showDialog("Rename Workflow",
                                       "Playbook Name",
                                       playbookName,
                                       true,
                                       "Workflow Name",
                                       workflowName,
                                       false,
                                       renameCallback,
                                       checkIfWorkflowExists);
                        }
                    },
                    duplicateItem: { // The "duplicate" menu item
                        label: "Duplicate Workflow",
                        action: function () {
                            var duplicateCallback = duplicateWorkflow.bind(null, workflowName);
                            showDialog("Duplicate Workflow",
                                       "Playbook Name",
                                       playbookName,
                                       true,
                                       "Workflow Name",
                                       workflowName,
                                       false,
                                       duplicateCallback,
                                       checkIfWorkflowExists);
                        }
                    },
                    deleteItem: { // The "delete" menu item
                        label: "Delete Workflow",
                        action: function () {
                            deleteWorkflow(playbookName, workflowName);
                        }
                    }
                };

                return items;
            }
            else {
                var playbookName = node.text;
                var items = {
                    renameItem: { // The "rename" menu item
                        label: "Rename Playbook",
                        action: function() {
                            var renameCallback = renamePlaybook.bind(null, playbookName);
                            showDialog("Rename Playbook",
                                       "Playbook Name",
                                       playbookName,
                                       false,
                                       "",
                                       "",
                                       true,
                                       renameCallback,
                                       checkIfPlaybookExists);
                        }
                    },
                    duplicateItem: { // The "duplicate" menu item
                        label: "Duplicate Playbook",
                        action: function() {
                            var duplicateCallback = duplicatePlaybook.bind(null, playbookName);
                            showDialog("Duplicate Playbook",
                                       "Playbook Name",
                                       playbookName, false,
                                       "",
                                       "",
                                       true,
                                       duplicateCallback,
                                       checkIfPlaybookExists);
                        }
                    },
                    deleteItem: { // The "delete" menu item
                        label: "Delete Playbook",
                        action: function() {
                            deletePlaybook(playbookName);
                        }
                    }
                };

                return items;
            }
        }

        $.ajax({
            'async': true,
            'type': "GET",
            'global': false,
            'headers':{"Authentication-Token":authKey},
            'url': "/playbooks",
            'success': function (data) {
                if ($("#workflows").jstree(true))
                    $("#workflows").jstree(true).destroy();
                $('#workflows').jstree({
                    'core' : {
                        "check_callback" : true,
                        'multiple': false, // Disable multiple selection
                        'data' : formatWorkflowJsonDataForJsTree(data)
                    },
                    "plugins" : [ "contextmenu" ],
                    "contextmenu" : { items: customMenu }
                })
                    .bind("ready.jstree", function (event, data) {
                        $(this).jstree("open_all"); // Expand all
                    });
                // handle double click on workflow
                $("#workflows").bind("dblclick.jstree", function (event, data) {

                    var node = $(event.target).closest("li");
                    var node_id = node[0].id; //id of the selected node
                    node = $('#workflows').jstree(true).get_node(node_id);

                    var workflowName = node.text;
                    if (node.data && node.data.playbook) {
                        loadWorkflow(node.data.playbook, workflowName);

                        // hide parameters panel until first click on node
                        $("#parameters").addClass('hidden');
                    }
                });
            }
        });
    }


    function checkIfPlaybookExists(playbookName) {
        if(workflowList.hasOwnProperty(playbookName)) {
            return {
                result: false,
                error: 'Playbook "' + playbookName + '" already exists.'
            };
        }
        else {
            return {
                result: true,
                error: null
            };
        }
    }

    function checkIfWorkflowExists(playbookName, workflowName) {
        if (workflowList.hasOwnProperty(playbookName) &&
            workflowList[playbookName].indexOf(workflowName) >= 0) {
            return {
                result: false,
                error: 'Workflow "' + workflowName + '" already exists.'
            };
        }
        else {
            return {
                result: true,
                error: null
            };
        }
    }


    // The following function popups a dialog to be used for creating,
    // renaming and duplicating playbooks and workflows.
    function showDialog(title,
                        label1Text,
                        input1Text,
                        isInput1Hidden,
                        label2Text,
                        input2Text,
                        isInput2Hidden,
                        submitCallback,
                        validateCallback) {

        var dialog = $( "#dialog-template" ).clone().removeClass('hidden');

        var label1 = dialog.find( ".label1" );
        var input1 = dialog.find( ".input1" );
        var label2 = dialog.find( ".label2" );
        var input2 = dialog.find( ".input2" );
        var allFields = $( [] ).add( input1 ).add( input2 );
        var tips = dialog.find( ".validateTips" );

        dialog.attr("title", title);
        label1.text(label1Text);
        input1.val(input1Text);
        label2.text(label2Text);
        input2.val(input2Text);
        if (isInput1Hidden) {
            label1.addClass('hidden');
            input1.addClass('hidden');
        }
        else if (isInput2Hidden) {
            label2.addClass('hidden');
            input2.addClass('hidden');
        }

        function updateTips( t ) {
            tips
                .text( t )
                .addClass( "ui-state-highlight" );
            setTimeout(function() {
                tips.removeClass( "ui-state-highlight", 1500 );
            }, 500 );
        }

        function checkLength( o, n, min, max ) {
            if ( o.val().length > max || o.val().length < min ) {
                o.addClass( "ui-state-error" );
                updateTips( "Length of " + n + " must be between " +
                            min + " and " + max + " characters." );
                return false;
            } else {
                return true;
            }
        }

        function customValidation(value1, value2) {
            var result = validateCallback(value1, value2);
            if (result.result) {
                return true;
            }
            else {
                updateTips(result.error);
                return false;
            }
        }

        function closeDialog() {
            dialog.dialog("close");
            dialog.remove();
        }

        $('form').on('submit', function(event){
            event.preventDefault();
        });

        var buttons = {};
        buttons[title] = function() {
            var valid = true;
            allFields.removeClass( "ui-state-error" );

            if (!isInput1Hidden)
                valid = valid && checkLength( input1, label1Text, 1, 50 );
            if (!isInput2Hidden)
                valid = valid && checkLength( input2, label2Text, 1, 50 );
            valid = valid && customValidation(input1.val(), input2.val());
            if (valid) {
                submitCallback(input1.val(), input2.val());
                closeDialog();
            }
        };
        buttons["Cancel"] = function() {
            closeDialog();
        };

        dialog.dialog({
            autoOpen: false,
            modal: true,
            dialogClass: "no-close",
            buttons: buttons
        });

        dialog.dialog( "open" );
    }


    //-------------------------
    // Configure event handlers
    //-------------------------
    $("#palette ul li a").each(function() {
        $(this).attr("href", location.href.toString()+$(this).attr("href"));
    });

    $(".nav-tabs a").click(function(){
        $(this).tab('show');
    });

    // Handle drops onto graph
    $( "#cy" ).droppable( {
        drop: handleDropEvent
    } );

    // Handle undo button press
    $( "#undo-button" ).click(function() {
        if (cy === null)
            return;

        ur.undo();
    });

    // Handle redo button press
    $( "#redo-button" ).click(function() {
        if (cy === null)
            return;

        ur.redo();
    });

    // Handle new button press
    $( "#new-button" ).click(function() {
        $("#workflows-tab").tab('show');
        showDialog("Create New Workflow",
                   "Playbook Name",
                   "",
                   false,
                   "Workflow Name",
                   "",
                   false,
                   newWorkflow,
                   checkIfWorkflowExists);
    });

    // Handle save button press
    $( "#save-button" ).click(function() {
        if (cy === null)
            return;

        saveWorkflow(currentPlaybook, currentWorkflow, cy.elements().jsons());
    });

    // Handle delete button press
    $( "#remove-button" ).click(function() {
        if (cy === null)
            return;

        removeSelectedNodes();
    });

    // Handle cut button press
    $( "#cut-button" ).click(function() {
        if (cy === null)
            return;

        cut();
    });

    // Handle cut button press
    $( "#copy-button" ).click(function() {
        if (cy === null)
            return;

        copy();
    });

    // Handle cut button press
    $( "#paste-button" ).click(function() {
        if (cy === null)
            return;

        paste();
    });

    // The following handler ensures the graph has the focus whenever you click on it so
    // that the undo/redo works when pressing Ctrl+Z/Ctrl+Y
    $( "#cy" ).on("mouseup mousedown", function(){
        $( "#cy" ).focus();
    });

    // Handle keyboard presses on graph
    $( "#cy" ).on("keydown", function (e) {
        if (cy === null)
            return;

        if(e.which === 46) { // Delete
            removeSelectedNodes();
        }
        else if (e.ctrlKey) {
            if (e.which === 90) // 'Ctrl+Z', Undo
                ur.undo();
            else if (e.which === 89) // 'Ctrl+Y', Redo
                ur.redo();
            else if (e.which == 67) // Ctrl + C, Copy
                copy();
            else if (e.which == 86) // Ctrl + V, Paste
                paste();
            else if (e.which == 88) // Ctrl + X, Cut
                cut();
            else if (e.which == 65) { // 'Ctrl+A', Select All
                cy.elements().select();
                e.preventDefault();
            }
        }
    });


    //---------------------------------
    // Setup Workflows and Actions tree
    //---------------------------------

    // Download all workflows for display in the Workflows tree
    downloadWorkflowList();

    // Download all actions in all apps for display in the Actions tree
    $.ajax({
        'async': true,
        'type': "GET",
        'global': false,
        'headers':{"Authentication-Token":authKey},
        'url': "/apps/actions",
        'success': function (data) {
            $('#actions').jstree({
                'core' : {
                    'data' : formatAppsActionJsonDataForJsTree(data)
                }
            })
            .bind("ready.jstree", function (event, data) {
                $(this).jstree("open_all"); // Expand all
            })
            .on('after_open.jstree', function (e, data) {
                for(var i = 0; i < data.node.children.length; i++) {
                    $("#"+data.node.children[i]).draggable( {
                        cursor: 'copy',
                        cursorAt: { left: 0, top: 0 },
                        containment: 'document',
                        helper: dragHelper
                    });
                }
            });

            // Now is a good time to download all devices for all apps
            $.each(appData, function( appName, actions ) {
                $.ajax({
                    'async': false,
                    'type': "GET",
                    'global': false,
                    'headers':{"Authentication-Token":authKey},
                    'url': "/apps/" + appName + "/devices",
                    'dataType': 'json',
                    'contentType': 'application/json; charset=utf-8',
                    'data': {},
                    'success': function (data) {
                        appData[appName].devices = [];
                        $.each(data, function( index, value ) {
                            appData[appName].devices.push(value.name);
                        });
                    }
                });
            });
        }
    });

    // Download list of all flags
    $.ajax({
        'async': false,
        'type': "GET",
        'global': false,
        'headers':{"Authentication-Token":authKey},
        'url': "/flags",
        'dataType': 'json',
        'success': function (data) {
            flagsList = data.flags;
        }
    });

    // Download list of all filters
    $.ajax({
        'async': false,
        'type': "GET",
        'global': false,
        'headers':{"Authentication-Token":authKey},
        'url': "/filters",
        'dataType': 'json',
        'success': function (data) {
            filtersList = data.filters;
        }
    });
});<|MERGE_RESOLUTION|>--- conflicted
+++ resolved
@@ -790,11 +790,7 @@
 
 
         // Load the data into the graph
-<<<<<<< HEAD
         workflowData = JSON.parse(workflowData);
-
-=======
->>>>>>> 5d191b64
         // If a node does not have a label field, set it to
         // the action. The label is what is displayed in the graph.
         var steps = workflowData.steps.map(function(value) {
