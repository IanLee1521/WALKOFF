--- conflicted
+++ resolved
@@ -74,7 +74,6 @@
     return __func()
 
 
-<<<<<<< HEAD
 def read_all_device_types():
     @jwt_required
     @roles_accepted_for_resources('apps')
@@ -92,8 +91,6 @@
     return __func()
 
 
-=======
->>>>>>> 7dccf119
 def read_all_widgets():
 
     @jwt_required
