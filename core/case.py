import uuid
import datetime
from functools import partial

import logging

<<<<<<< HEAD

=======
>>>>>>> bb34e235
class _SubscriptionEventList(object):
    """
    Wrapper for a list of events to subscribe to. Can specify which ones or all of them

    Attributes:
        all (bool): Are all events subscribed to?
        events (list[str]): Events which are subscribed to.
    """
    def __init__(self, events=None, all=False):
        self.all = all
        self.events = events if (events is not None and not self.all) else []

    def is_subscribed(self, message_name):
        """
        Is a given message subscribed to in this list?
        :param message_name (str): The given message
        :return (bool): Is the message subsribed to?
        """
        return True if self.all else message_name in self.events

    @staticmethod
    def construct(events=None):
        """
        Constructs a _SubscriptionEventList
        :param events: if events is '*' then all are subscribed to. If a list is given then it is subscribed to those messages
        :return (_SubscriptionEventList):
        """
        if events is not None:
            if events == '*':
                return _SubscriptionEventList(all=True)
            else:
                return _SubscriptionEventList(events=events)
        else:
            return _SubscriptionEventList()

    def __repr__(self):
        return str({'all': str(self.all), 'events': str(self.events)})


class GlobalSubscriptions(object):
    """
    Specifies the events which are subscribed to by all types of a execution level

    Attributes:
        controller (list[str]): Events subscribed to by all controllers
        workflow (list[str]): Events subscribed to by all workflows
        step (list[str]): Events subscribed to by all steps
        next_step (list[str]): Events subscribed to by all next
        flag (list[str]): Events subscribed to by all flags
        filter (list[str]): Events subscribed to by all filters
    """
    def __init__(self, controller=None, workflow=None, step=None, next_step=None, flag=None, filter=None):
        self.controller = _SubscriptionEventList.construct(controller)
        self.workflow = _SubscriptionEventList.construct(workflow)
        self.step = _SubscriptionEventList.construct(step)
        self.next_step = _SubscriptionEventList.construct(next_step)
        self.flag = _SubscriptionEventList.construct(flag)
        self.filter = _SubscriptionEventList.construct(filter)

    def __iter__(self):
        yield self.controller
        yield self.workflow
        yield self.step
        yield self.next_step
        yield self.flag
        yield self.filter


class Subscription(object):
    """
    Encapsulates the events which are subscribed to for one level of execution. Forms a tree.w

    Attributes:
        events (_SubscriptionEventList): A list of events this level is subscribed to
        subscriptions (dict{str: Subscription}): A list of subscriptions to execution events one level lower
        disabled (_SubscriptionEventList): A list of events which should be ignored from the global subscriptions
    """
    def __init__(self, events=None, subscriptions=None, disabled=None):
        self.events = _SubscriptionEventList.construct(events)
        self.subscriptions = subscriptions if subscriptions is not None else {}  # in form of {'name' => Subscription()}
        self.disabled = _SubscriptionEventList.construct(disabled)

    def is_subscribed(self, message_name, global_subs=None):
        """
        Is the given message subscribed to in this level of execution?
        :param message_name: The given message
        :param global_subs: Global subscriptions for this level of execution
        :return (bool): Is the message subscribed to?
        """
        global_subs = global_subs if global_subs is not None else []
        return ((self.events.is_subscribed(message_name) or global_subs.is_subscribed(message_name))
                and not self.disabled.is_subscribed(message_name))

    def __repr__(self):
        return str({'events': str(self.events),
                    'disabled': str(self.disabled),
                    'subscriptions': str(self.subscriptions)})


class Case(object):
    """
    A log of a set of events

    Attributes:
        id (str): Identification
        uid (uuid4): Unique identification
        history (list[EventEntry]): Event log
        enabled (bool):
        subscriptions dict{str: Subscription}: Event types to log for this case.
        global_subscriptions (GlobalSubscriptions): Subscriptions for all events of a given execution level
    """
    def __init__(self, id="", history=None, subscriptions=None, global_subscriptions=None):
        self.id = id
        self.uid = uuid.uuid4()
        self.history = history if history is not None else []
        self.enabled = False
        self.subscriptions = subscriptions if subscriptions is not None else {}
        self.global_subscriptions = global_subscriptions if global_subscriptions is not None else GlobalSubscriptions()

    def __enter__(self):
        self.enabled = True

    def __exit__(self, exception_type, exception_value, traceback):
        self.enabled = False

    def add_event(self, event):
        """
        Appends an event to the log
        :param event (EntryEvent):
        :return:
        """
        self.history.append(event)

    def __repr__(self):
        return str({'id': self.id,
                    'history': self.history,
                    'subscriptions': self.subscriptions})

"""Global log of event cases"""
cases = {}


def addCase(name, case):
    """
    Add a case to cases
    :param name(str): Name of case
    :param case(Case): Case to add
    :return (bool): Was case successfully added?
    """
    if name not in cases:
        cases[name] = case
        return True
    return False


class EventEntry(object):
    """
    Container for event entries

    Attributes:
        uuid (str): a unique identifier
        timestamp (str): time of creation
        type (str): type of event logged
        caller (str): name/id of the object which created the event
        ancestry (list[str]): callchain which produced the event
        message (str): Event message
        data: other information attached to event
    """
    def __init__(self, sender, entry_message, entry_type, data=None, name=""):
        self.uuid = str(uuid.uuid4())
        self.timestamp = str(datetime.datetime.utcnow())
        self.type = entry_type
        self.caller = (sender.name if hasattr(sender, "name") else sender.id) if not name else name
        self.ancestry = list(sender.ancestry)
        self.message = entry_message
        self.data = data

    def __repr__(self):
        return str({
            "uuid": self.uuid,
            "timestamp": self.timestamp,
            "type": str(self.type),
            "caller": str(self.caller),
            "ancestry": str(self.ancestry),
            "message": str(self.message),
            "data": str(self.data)
        })


def __add_entry_to_case(sender, event, message_name):
    for case in cases:
        if cases[case].enabled:
            subscriptions = cases[case].subscriptions
            for level, (ancestry_level_name, global_sub) in enumerate(zip(sender.ancestry,
                                                                          cases[case].global_subscriptions)):
                if subscriptions and ancestry_level_name in subscriptions:
                    if (level == len(sender.ancestry) - 1
                            and subscriptions[ancestry_level_name].is_subscribed(message_name, global_subs=global_sub)):
                        cases[case].add_event(event=event)
                    else:
                        subscriptions = subscriptions[ancestry_level_name].subscriptions
                        continue
                else:
                    break


def __add_entry_to_case_wrapper(sender, event_type, message_name, entry_message):
    __add_entry_to_case(sender, EventEntry(sender, event_type, entry_message), message_name)


def __add_entry(message_name, event_type, entry_message):
    return partial(__add_entry_to_case_wrapper,
                   event_type=event_type,
                   message_name=message_name,
                   entry_message=entry_message)


def add_system_entry(entry_message):
    """
    Callback to use for blinker Signals which log system events
    :param entry_message(str): message to log
    :return: Closure which can be called twice. First on a message name, then on a sender by the blinker signal
    """
    return partial(__add_entry,
                   event_type='SYSTEM',
                   entry_message=entry_message)


def add_workflow_entry(entry_message):
    """
    Callback to use for blinker Signals which log workflow events
    :param entry_message(str): message to log
    :return: Closure which can be called twice. First on a message name, then on a sender by the blinker signal
    """
    return partial(__add_entry,
                   event_type='WORKFLOW',
                   entry_message=entry_message)


def add_step_entry(entry_message):
    """
    Callback to use for blinker Signals which log step events
    :param entry_message(str): message to log
    :return: Closure which can be called twice. First on a message name, then on a sender by the blinker signal
    """
    return partial(__add_entry,
                   event_type='STEP',
                   entry_message=entry_message)


def add_next_step_entry(entry_message):
    """
    Callback to use for blinker Signals which log next step events
    :param entry_message(str): message to log
    :return: Closure which can be called twice. First on a message name, then on a sender by the blinker signal
    """
    return partial(__add_entry,
                   event_type='NEXT',
                   entry_message=entry_message)


def add_flag_entry(entry_message):
    """
    Callback to use for blinker Signals which log flag events
    :param entry_message(str): message to log
    :return: Closure which can be called twice. First on a message name, then on a sender by the blinker signal
    """
    return partial(__add_entry,
                   event_type='FLAG',
                   entry_message=entry_message)


def add_filter_entry(entry_message):
    """
    Callback to use for blinker Signals which log filter events
    :param entry_message(str): message to log
    :return: Closure which can be called twice. First on a message name, then on a sender by the blinker signal
    """
    return partial(__add_entry,
                   event_type='FILTER',
                   entry_message=entry_message)<|MERGE_RESOLUTION|>--- conflicted
+++ resolved
@@ -4,10 +4,6 @@
 
 import logging
 
-<<<<<<< HEAD
-
-=======
->>>>>>> bb34e235
 class _SubscriptionEventList(object):
     """
     Wrapper for a list of events to subscribe to. Can specify which ones or all of them
