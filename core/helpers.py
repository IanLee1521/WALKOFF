import importlib
import sys
import json
import os
from xml.etree import ElementTree

from core.config import workflowsPath


def get_cytoscape_data(steps):
    output = []
    for step in steps:
        node = {"group": "nodes", "data": {"id": steps[step]["name"]}}
        output.append(node)
        for next in steps[step].conditionals:
            edgeId = str(steps[step]["name"]) + str(next["name"])
            if next["name"] in steps:
                node = {"group": "edges", "data": {"id": edgeId, "source": steps[step]["name"], "target": next["name"]}}
            output.append(node)
    return output

def import_lib(dir, module_name):
    module = None
    try:
        module = importlib.import_module('.'.join(['core', dir, module_name]))
    except ImportError:
        pass
    finally:
        return module


def import_app_main(app_name):
    module = "apps." + app_name + ".main"
    try:
        return sys.modules[module]
    except KeyError:
        pass
    try:
        return importlib.import_module(module, 'Main')
    except ImportError:
        pass


def list_apps(path=os.path.join('.', 'apps')):
    return [f for f in os.listdir(path) if (os.path.isdir(os.path.join('.', 'apps', f))
                                            and not f.startswith('__'))]


def load_function_aliases(app_name):
    alias_file = os.path.join('.', 'apps', app_name, 'functionAliases.json')
    if os.path.isfile(alias_file):
        with open(alias_file, 'r') as aliases:
            return json.loads(aliases.read())


def list_class_functions(class_name):
    return [field for field in dir(class_name) if (not field.startswith('_')
                                                   and callable(getattr(class_name, field)))]


def list_app_functions(app_name):
    app_module = importlib.import_module('apps.' + app_name + '.main')
    if app_module:
        try:
            main_class = getattr(app_module, 'Main')
            return list_class_functions(main_class)
        except AttributeError:
            return []
    return []


def load_app_function(app_instance, function_name):
    try:
        fn = getattr(app_instance, function_name)
        return fn
    except AttributeError:
        return None


def locate_workflows_in_directory(path=workflowsPath):
    return [workflow for workflow in os.listdir(path) if (os.path.isfile(os.path.join(path, workflow))
                                                          and workflow.endswith('.workflow'))]


def get_workflow_name_from_file(filename):
    if os.path.isfile(filename):
<<<<<<< HEAD
=======
        #with open(filename, 'r') as f:
         #   print(f.read())
>>>>>>> 0a50571d
        tree = ElementTree.ElementTree(file=filename)
        return [workflow.get('name') for workflow in tree.iter(tag="workflow")][0]<|MERGE_RESOLUTION|>--- conflicted
+++ resolved
@@ -84,10 +84,7 @@
 
 def get_workflow_name_from_file(filename):
     if os.path.isfile(filename):
-<<<<<<< HEAD
-=======
         #with open(filename, 'r') as f:
          #   print(f.read())
->>>>>>> 0a50571d
         tree = ElementTree.ElementTree(file=filename)
         return [workflow.get('name') for workflow in tree.iter(tag="workflow")][0]