--- conflicted
+++ resolved
@@ -2,36 +2,24 @@
 
 from core.case.callbacks import data_sent
 from core.executionelements.executionelement import ExecutionElement
-<<<<<<< HEAD
 from core.helpers import get_condition, get_condition_api, InvalidArgument, format_exception_message
 from core.validator import validate_condition_parameters, validate_parameter
 from core.argument import Argument
-=======
 from core.helpers import (get_condition_api, InvalidInput,
                           dereference_step_routing, format_exception_message)
 from core.validator import validate_condition_parameters, validate_parameter
 from apps import get_condition
->>>>>>> 41da4b19
 logger = logging.getLogger(__name__)
 
 
 class Condition(ExecutionElement):
-<<<<<<< HEAD
-    def __init__(self, action, arguments=None, transforms=None, uid=None, app=''):
-        """Initializes a new Condition object.
-        
-        Args:
-            action (str, optional): The action name for the Condition. Defaults to an empty string.
-            arguments (dict[str:str], optional): Dictionary of Argument keys to Argument values. This dictionary will be
-=======
-    def __init__(self, app, action, args=None, transforms=None, uid=None):
+    def __init__(self, app, action, arguments=None, transforms=None, uid=None):
         """Initializes a new Condition object.
         
         Args:
             app (str): The name of the app which contains this condition
             action (str): The action name for the Condition. Defaults to an empty string.
-            args (dict[str:str], optional): Dictionary of Argument keys to Argument values. This dictionary will be
->>>>>>> 41da4b19
+            arguments (list[Argument], optional): Dictionary of Argument keys to Argument values. This dictionary will be
                 converted to a dictionary of str:Argument. Defaults to None.
             transforms(list[Transform], optional): A list of Transform objects for the Condition object. Defaults to None.
             uid (str, optional): A universally unique identifier for this object.
@@ -40,23 +28,13 @@
         ExecutionElement.__init__(self, uid)
         self.app = app
         self.action = action
-<<<<<<< HEAD
+        self._run, self._args_api, self._data_in_api = get_condition_api(self.app, self.action)
+        self._condition_executable = get_condition(self.app, self._run)
         arguments = [Argument(**json_in) for json_in in arguments] if arguments is not None else []
         arguments = {arg.name: arg for arg in arguments}
         self._args_api, self._data_in_api = get_condition_api(self.action)
         validate_condition_parameters(self._args_api, arguments, self.action)
         self.arguments = arguments
-=======
-        self._run, self._args_api, self._data_in_api = get_condition_api(self.app, self.action)
-        self._condition_executable = get_condition(self.app, self._run)
-        if isinstance(args, list):
-            args = {arg['name']: arg['value'] for arg in args}
-        elif isinstance(args, dict):
-            args = args
-        else:
-            args = {}
-        self.args = validate_condition_parameters(self._args_api, args, self.action)
->>>>>>> 41da4b19
         self.transforms = transforms if transforms is not None else []
 
     def execute(self, data_in, accumulator):
@@ -74,16 +52,10 @@
                 print(e)
             print(args)
             logger.debug('Arguments passed to condition {} are valid'.format(self.uid))
-<<<<<<< HEAD
-            ret = get_condition(self.action)(**args)
+            ret = self._condition_executable(**args)
             data_sent.send(self, callback_name="Condition Success", object_type="Condition")
             return ret
         except InvalidArgument as e:
-=======
-            args.update({self._data_in_api['name']: data})
-            return self._condition_executable(**args)
-        except InvalidInput as e:
->>>>>>> 41da4b19
             logger.error('Condition {0} has invalid input {1} which was converted to {2}. Error: {3}. '
                          'Returning False'.format(self.action, data_in, data, format_exception_message(e)))
             data_sent.send(self, callback_name="Condition Error", object_type="Condition")
