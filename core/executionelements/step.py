--- conflicted
+++ resolved
@@ -49,14 +49,9 @@
                 corresponding widget. Defaults to None.
             risk (int, optional): The risk associated with the Step. Defaults to 0.
             uid (str, optional): A universally unique identifier for this object.
-<<<<<<< HEAD
-                Created from uuid.uuid4() in Python
-            raw_representation (dict, optional): JSON representation of this object. Used for Jinja templating
-=======
                 Created from uuid.uuid4().hex in Python
             templated (bool, optional): Whether or not the Step is templated. Used for Jinja templating.
             raw_representation (dict, optional): JSON representation of this object. Used for Jinja templating.
->>>>>>> ec99ff3b
         """
         ExecutionElement.__init__(self, uid)
 
