--- conflicted
+++ resolved
@@ -136,18 +136,10 @@
             logger.debug('Executing action {0} of workflow {1}'.format(action, self.name))
 
             if self._is_paused:
-<<<<<<< HEAD
                 WalkoffEvent.CommonWorkflowSignal.send(self, event=WalkoffEvent.WorkflowPaused)
-                while self._is_paused:
-                    # gevent.sleep(1)
-                    continue
-                WalkoffEvent.CommonWorkflowSignal.send(self, event=WalkoffEvent.WorkflowResumed)
-=======
-                data_sent.send(self, callback_name="Workflow Paused", object_type="Workflow")
                 self._resume.wait()
                 self._resume.clear()
-                data_sent.send(self, callback_name="Workflow Resumed", object_type="Workflow")
->>>>>>> 712352d9
+                WalkoffEvent.CommonWorkflowSignal.send(self, event=WalkoffEvent.WorkflowResumed)
 
             device_id = self.__setup_app_instance(instances, action)
             action.render_action(actions=total_actions)
