import json
import sys
from xml.etree import cElementTree

from jinja2 import Template, Markup

from core import arguments
from core import contextDecorator
from core import nextstep
from core.config import config
from core.case import callbacks
from core.executionelement import ExecutionElement
from core.helpers import load_app_function
from core.nextstep import NextStep


class InvalidStepArgumentsError(Exception):
    def __init__(self, message=''):
        super(InvalidStepArgumentsError, self).__init__(message)


class InvalidStepActionError(Exception):
    def __init__(self, app, action):
        super(InvalidStepActionError, self).__init__()
        self.message = 'Error: Step action {0} not found for app {1}'.format(action, app)


class Step(ExecutionElement):
    def __init__(self,
                 xml=None,
                 name='',
                 action='',
                 app='',
                 device='',
                 inputs=None,
                 next_steps=None,
                 errors=None,
                 parent_name='',
                 ancestry=None):
        ExecutionElement.__init__(self, name=name, parent_name=parent_name, ancestry=ancestry)
        self.raw_xml = xml

        if xml is not None:
            self._from_xml(xml, parent_name=parent_name, ancestry=ancestry)
        else:
            self.action = action
            self.app = app
            self.device = device
            self.input = inputs if inputs is not None else {}
            self.conditionals = next_steps if next_steps is not None else []
            self.errors = errors if errors is not None else []
            self.raw_xml = self.to_xml()
        self.output = None
        self.next_up = None

    def _from_xml(self, step_xml, parent_name='', ancestry=None):
        name = step_xml.get('id')
        ExecutionElement.__init__(self, name=name, parent_name=parent_name, ancestry=ancestry)
        self.action = step_xml.find('action').text
        self.app = step_xml.find('app').text
        self.device = step_xml.find('device').text
        self.input = {arg.tag: arguments.Argument(key=arg.tag, value=arg.text, format=arg.get('format'))
                      for arg in step_xml.findall('input/*')}
        self.conditionals = [nextstep.NextStep(xml=next_step_element, parent_name=self.name, ancestry=self.ancestry)
                             for next_step_element in step_xml.findall('next')]
        self.errors = [nextstep.NextStep(xml=error_step_element, parent_name=self.name, ancestry=self.ancestry)
                       for error_step_element in step_xml.findall('error')]

    def _update_xml(self, step_xml):
        self.action = step_xml.find('action').text
        self.app = step_xml.find('app').text
        self.device = step_xml.find('device').text
        self.input = {arg.tag: arguments.Argument(key=arg.tag, value=arg.text, format=arg.get('format'))
                      for arg in step_xml.findall('input/*')}
        self.conditionals = [nextstep.NextStep(xml=next_step_element, parent_name=self.name, ancestry=self.ancestry)
                             for next_step_element in step_xml.findall('next')]
        self.errors = [nextstep.NextStep(xml=error_step_element, parent_name=self.name, ancestry=self.ancestry)
                       for error_step_element in step_xml.findall('error')]

    @contextDecorator.context
    def render_step(self, **kwargs):
        if sys.version_info[0] > 2:
            content = cElementTree.tostring(self.raw_xml, encoding='unicode', method='xml')
        else:
            content = cElementTree.tostring(self.raw_xml, method='xml')

        t = Template(Markup(content).unescape(), autoescape=True)
        xml = t.render(config.JINJA_GLOBALS, **kwargs)
        self._update_xml(step_xml=cElementTree.fromstring(str(xml)))

    def validate_input(self):
        return (all(self.input[arg].validate_function_args(self.app, self.action) for arg in self.input)
                if self.input else True)

    def __lookup_function(self):
        if self.app in config.function_info['apps']:
            for action, info in config.function_info['apps'][self.app].items():
                if action == self.action:
                    return self.action
                else:
                    if 'aliases' in info and self.action in info['aliases']:
                        return action
        raise InvalidStepActionError(self.app, self.action)

    def execute(self, instance=None):
        if self.validate_input():
            callbacks.StepInputValidated.send(self)
            result = load_app_function(instance, self.__lookup_function())(args=self.input)
<<<<<<< HEAD
            self.event_handler.execute_event_code(self,
                                                    'FunctionExecutionSuccess',
                                                    data=json.dumps({"result": result}))
=======
            callbacks.FunctionExecutionSuccess.send(self, data=json.dumps({"result": result}))
>>>>>>> ec842368
            self.output = result
            return result
        raise InvalidStepArgumentsError()

    def get_next_step(self, error=False):
        next_steps = self.errors if error else self.conditionals

        for n in next_steps:
            next_step = n(output=self.output)
            if next_step:
                self.next_up = next_step
                callbacks.ConditionalsExecuted.send(self)
                return next_step

    def set(self, attribute=None, value=None):
        setattr(self, attribute, value)

    def add_next_step(self, next_step_name='', flags=None):
        flags = flags if flags is not None else []
        new_conditional = NextStep(parent_name=self.name,
                                   name=next_step_name,
                                   flags=flags,
                                   ancestry=list(self.ancestry))
        if any(conditional == new_conditional for conditional in self.conditionals):
            return False
        self.conditionals.append(new_conditional)
        return True

    def remove_next_step(self, next_step_name=''):
        self.conditionals = [x for x in self.conditionals if x.name != next_step_name]
        return True

    def to_xml(self, *args):
        step = cElementTree.Element('step')
        step.set("id", self.name)

        element_id = cElementTree.SubElement(step, 'id')
        element_id.text = self.name

        app = cElementTree.SubElement(step, 'app')
        app.text = self.app

        action = cElementTree.SubElement(step, 'action')
        action.text = self.action

        device = cElementTree.SubElement(step, 'device')
        device.text = self.device

        inputs = cElementTree.SubElement(step, 'input')
        for i in self.input:
            inputs.append(self.input[i].to_xml())
        for next_step in self.conditionals:
            next_xml = next_step.to_xml()
            if next_xml is not None:
                step.append(next_step.to_xml())

        for error in self.errors:
            error_xml = error.to_xml()
            if error_xml is not None:
                step.append(error.to_xml(tag='error'))
        return step

    def __repr__(self):
        output = {'name': self.name,
                  'action': self.action,
                  'app': self.app,
                  'device': self.device,
                  'input': {key: self.input[key] for key in self.input},
                  'next': [next_step for next_step in self.conditionals],
                  'errors': [error for error in self.errors],
                  'nextUp': self.next_up}
        if self.output:
            output["output"] = self.output
        return str(output)

    def as_json(self):
        output = {"name": str(self.name),
                  "action": str(self.action),
                  "app": str(self.app),
                  "device": str(self.device),
                  "input": {str(key): self.input[key].as_json() for key in self.input},
                  "next": [next_step.as_json() for next_step in self.conditionals if next_step.name is not None],
                  "errors": [error.as_json() for error in self.errors if error.name is not None]}
        if self.output:
            output["output"] = str(self.output)
        return output

    @staticmethod
    def from_json(json_in, parent_name='', ancestry=None):
        step = Step(name=json_in['name'],
                    action=json_in['action'],
                    app=json_in['app'],
                    device=json_in['device'],
                    inputs={arg_name: arguments.Argument.from_json(arg_element)
                            for arg_name, arg_element in json_in['input'].items()},
                    parent_name=parent_name,
                    ancestry=ancestry)

        step.conditionals = [NextStep.from_json(next_step, parent_name=step.name, ancestry=step.ancestry)
                             for next_step in json_in['next']]
        step.errors = [NextStep.from_json(next_step, parent_name=step.name, ancestry=step.ancestry)
                       for next_step in json_in['errors']]
        return step<|MERGE_RESOLUTION|>--- conflicted
+++ resolved
@@ -106,13 +106,7 @@
         if self.validate_input():
             callbacks.StepInputValidated.send(self)
             result = load_app_function(instance, self.__lookup_function())(args=self.input)
-<<<<<<< HEAD
-            self.event_handler.execute_event_code(self,
-                                                    'FunctionExecutionSuccess',
-                                                    data=json.dumps({"result": result}))
-=======
             callbacks.FunctionExecutionSuccess.send(self, data=json.dumps({"result": result}))
->>>>>>> ec842368
             self.output = result
             return result
         raise InvalidStepArgumentsError()
