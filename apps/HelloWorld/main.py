from server import appDevice


# There is an associated Hello world test workflow which can be executed

class Main(appDevice.App):
    def __init__(self, name=None, device=None):
<<<<<<< HEAD
        #The parent app constructor looks for a device configuration and returns that as a dictionary called self.config
        appDevice.App.__init__(self, name, device)
        #Functions and Variables that are designed to exist across functions go here
        self.introMessage = {"message":"HELLO WORLD"}
=======
        # The parent app constructor looks for a device configuration and returns that as a dictionary called self.config
        app.App.__init__(self, name, device)
        # Functions and Variables that are designed to exist across functions go here
        self.introMessage = {"message": "HELLO WORLD"}
>>>>>>> 304f3bc8

    # Every function in Main is an action that can be taken
    # Every function needs to define an args argument which recieves a dictionary of input parameters
    def helloWorld(self, args={}):
        # LOOK AT YOUR CONSOLE WHEN EXECUTING
        # print(self.introMessage)
        return self.introMessage

    # Example using arguments
    # Repeats back the contents of the call argument
    def repeatBackToMe(self, args={}):
        # print("REPEATING: " + args["call"]())
        return "REPEATING: " + args["call"]()

    # Increments number by one
    def returnPlusOne(self, args={}):
        return str(int(args["number"]()) + 1)

    def shutdown(self):
        # print("SHUTTING DOWN")
        return<|MERGE_RESOLUTION|>--- conflicted
+++ resolved
@@ -5,17 +5,10 @@
 
 class Main(appDevice.App):
     def __init__(self, name=None, device=None):
-<<<<<<< HEAD
         #The parent app constructor looks for a device configuration and returns that as a dictionary called self.config
         appDevice.App.__init__(self, name, device)
         #Functions and Variables that are designed to exist across functions go here
         self.introMessage = {"message":"HELLO WORLD"}
-=======
-        # The parent app constructor looks for a device configuration and returns that as a dictionary called self.config
-        app.App.__init__(self, name, device)
-        # Functions and Variables that are designed to exist across functions go here
-        self.introMessage = {"message": "HELLO WORLD"}
->>>>>>> 304f3bc8
 
     # Every function in Main is an action that can be taken
     # Every function needs to define an args argument which recieves a dictionary of input parameters
