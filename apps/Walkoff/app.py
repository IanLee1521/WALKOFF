import logging
import time

import requests
from requests.exceptions import Timeout

<<<<<<< HEAD
from walkoff.appbase import App, action
=======
>>>>>>> ec6dc56f
import walkoff.config
from apps import App, action

logger = logging.getLogger(__name__)


class Unauthorized(Exception):
    pass


class UnknownResponse(Exception):
    pass


class NotConnected(Exception):
    pass


DEFAULT_TIMEOUT = 2


class Walkoff(App):
    def __init__(self, name=None, device=None):
        App.__init__(self, name, device)
        self.is_connected = False
        self.headers = None
        self.refresh_token = None
        self.username = self.device_fields['username']
        self.is_https = self.device_fields['https']
        if self.is_https:
            self.walkoff_address = "https://"
        else:
            self.walkoff_address = "http://"
        self.walkoff_address += self.device_fields['ip']
        self.walkoff_address += ':{}'.format(self.device_fields['port'])

    @action
    def connect(self, timeout=DEFAULT_TIMEOUT):
        try:
            response = self._request('post', '/api/auth', timeout,
                                     data=dict(username=self.username,
                                               password=self.device.get_encrypted_field('password')))
        except Timeout:
            return False, 'TimedOut'

        status_code = response.status_code
        if status_code == 404:
            return False, 'WalkoffNotFound'
        elif status_code == 401:
            return False, 'AuthenticationError'
        elif status_code == 201:
            response = response.json()
            self.refresh_token = response['refresh_token']
            self.reset_authorization(response['access_token'])
            self.is_connected = True
            return response, 'Success'
        else:
            return 'Unknown response {}'.format(status_code), 'UnknownResponse'

    @action
    def disconnect(self, timeout=DEFAULT_TIMEOUT):
        if self.is_connected:
            try:
                self._request('post', '/api/auth/logout', timeout, headers=self.headers,
                              data=dict(refresh_token=self.refresh_token))
                return 'Success'
            except Timeout:
                return 'Connection timed out', 'TimedOut'
        else:
            return 'Not connected to Walkoff', 'NotConnected'

    @action
    def is_connected(self):
        return self.is_connected

    # METRICS
    @action
    def get_app_metrics(self, timeout=DEFAULT_TIMEOUT):
        return self.standard_request('get', '/metrics/apps', timeout, headers=self.headers)

    @action
    def get_workflow_metrics(self, timeout=DEFAULT_TIMEOUT):
        return self.standard_request('get', '/metrics/workflows', timeout, headers=self.headers)

    # CASES
    @action
    def get_all_cases(self, timeout=DEFAULT_TIMEOUT):
        return self.standard_request('get', '/api/cases', timeout, headers=self.headers)

    # USERS
    @action
    def get_all_users(self, timeout=DEFAULT_TIMEOUT):
        return self.standard_request('get', '/api/users', timeout, headers=self.headers)

    # WORKFLOWS
    @action
    def get_all_workflows(self, timeout=DEFAULT_TIMEOUT):
        return self.standard_request('get', '/api/playbooks', timeout, headers=self.headers)

    @action
    def get_workflow_id(self, playbook_name, workflow_name, timeout=DEFAULT_TIMEOUT):
        try:
            response = self.request_with_refresh('get', '/api/playbooks', timeout, headers=self.headers)
        except Timeout:
            return 'Connection timed out', 'TimedOut'
        except Unauthorized:
            return 'Unauthorized credentials', 'Unauthorized'
        except NotConnected:
            return 'Not connected to Walkoff', 'NotConnected'
        except UnknownResponse:
            return 'Unknown error occurred', 'UnknownResponse'
        else:
            response = response.json()
            playbook = next((playbook for playbook in response if playbook['name'] == playbook_name), None)
            if playbook is None:
                return 'Playbook not found', 'WorkflowNotFound'
            workflow = next((workflow for workflow in playbook['workflows'] if workflow['name'] == workflow_name), None)
            if workflow is None:
                return 'Workflow not found', 'WorkflowNotFound'
            else:
                return workflow['id']

    @action
    def execute_workflow(self, workflow_id, timeout=DEFAULT_TIMEOUT):
        data = {"workflow_id": workflow_id}
        r = self.standard_request('post', '/api/workflowqueue', timeout, headers=self.headers, data=data)
        r = [r['id']]
        return r, 'Success'

    @action
    def pause_workflow(self, execution_id, timeout=DEFAULT_TIMEOUT):
        data = {"execution_id": execution_id, "status": "pause"}
        return self.standard_request('patch', '/api/workflowqueue', timeout, headers=self.headers, data=data)

    @action
    def resume_workflow(self, execution_id, timeout=DEFAULT_TIMEOUT):
        data = {"execution_id": execution_id, "status": "resume"}
        return self.standard_request('patch', '/api/workflowqueue', timeout, headers=self.headers, data=data)

    @action
    def trigger(self, execution_ids, data, arguments=None, timeout=DEFAULT_TIMEOUT):
        data = {"execution_ids": execution_ids, "data_in": data, "arguments": arguments}
        return self.standard_request('post', '/api/triggers/send_data', timeout, headers=self.headers, data=data)

    @action
    def get_workflow_results(self, timeout=DEFAULT_TIMEOUT):
        return self.standard_request('get', '/api/workflowqueue', timeout, headers=self.headers)

    @action
    def wait_for_workflow_completion(self, execution_id, timeout=60 * 5, request_timeout=DEFAULT_TIMEOUT,
                                     wait_between_requests=0.1):
        if timeout < request_timeout:
            return 'Function timeout must be greater than request timeout', 'InvalidInput'
        elif timeout < wait_between_requests:
            return 'Function timeout must be greater than wait between requests', 'InvalidInput'
        start = time.time()
        while time.time() - start < timeout:
            try:
                response = self.request_with_refresh('get', '/api/workflowqueue/{}'.format(execution_id), timeout,
                                                     headers=self.headers)
                if response.status_code == 200:
                    response = response.json()
                    if response['status'] == 'completed':
                        return response
                time.sleep(wait_between_requests)
            except Timeout:
                return 'Connection timed out', 'TimedOut'
            except Unauthorized:
                return 'Unauthorized credentials', 'Unauthorized'
            except NotConnected:
                return 'Not connected to Walkoff', 'NotConnected'
            except UnknownResponse:
                return 'Unknown error occurred', 'UnknownResponse'

    def standard_request(self, method, address, timeout, headers=None, data=None, **kwargs):
        try:
            response = self.request_with_refresh(method, address, timeout, headers=headers, data=data, **kwargs)
            if response.status_code == 400:
                return 'Bad Request', 'BadRequest'
            return response.json(), 'Success'
        except Timeout:
            return 'Connection timed out', 'TimedOut'
        except Unauthorized:
            return 'Unauthorized credentials', 'Unauthorized'
        except NotConnected:
            return 'Not connected to Walkoff', 'NotConnected'
        except UnknownResponse:
            return 'Unknown error occurred', 'UnknownResponse'

    def _format_request_args(self, address, timeout, headers=None, data=None, **kwargs):
        address = '{0}{1}'.format(self.walkoff_address, address)
        args = kwargs
        args['timeout'] = timeout
        if not (self.headers is None and headers is None):
            args['headers'] = headers if headers is not None else self.headers
        if data is not None:
            args['json'] = data
        if self.is_https:
            args['verify'] = walkoff.config.Config.CERTIFICATE_PATH
        return address, args

    def _request(self, method, address, timeout, headers=None, data=None, **kwargs):
        address, args = self._format_request_args(address, timeout, headers, data, **kwargs)
        if method == 'put':
            return requests.put(address, **args)
        elif method == 'post':
            return requests.post(address, **args)
        elif method == 'get':
            return requests.get(address, **args)
        elif method == 'delete':
            return requests.delete(address, **args)

    def request_with_refresh(self, method, address, timeout, headers=None, data=None, **kwargs):
        if self.is_connected:
            response = self._request(method, address, timeout, headers, data, **kwargs)
            if response.status_code != 401:
                return response
            else:
                self.refresh_token(timeout)
                response = self._request(method, address, timeout, headers, data, **kwargs)
                if response.status_code == 401:
                    self.is_connected = False
                    raise Unauthorized
                else:
                    return response
        else:
            raise NotConnected

    def refresh_token(self, timeout):
        headers = {'Authorization': 'Bearer {}'.format(self.refresh_token)}
        response = self._post('/api/auth/refresh', timeout, headers=headers)
        if response.status_code == 401:
            raise Unauthorized
        elif response.status_code == 201:
            key = response.json()
            self.reset_authorization(key['access_token'])
        else:
            raise UnknownResponse

    def reset_authorization(self, token):
        self.headers = {'Authorization': 'Bearer {}'.format(token)}

    def shutdown(self):
        try:
            self._request('post', '/api/auth/logout', DEFAULT_TIMEOUT, headers=self.headers,
                          data=dict(refresh_token=self.refresh_token))
        except Timeout:
            logger.warning('Could not log out. Connection timed out')<|MERGE_RESOLUTION|>--- conflicted
+++ resolved
@@ -3,13 +3,8 @@
 
 import requests
 from requests.exceptions import Timeout
-
-<<<<<<< HEAD
 from walkoff.appbase import App, action
-=======
->>>>>>> ec6dc56f
 import walkoff.config
-from apps import App, action
 
 logger = logging.getLogger(__name__)
 
