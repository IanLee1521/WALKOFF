--- conflicted
+++ resolved
@@ -8,12 +8,8 @@
 
 import walkoff.config.config
 import walkoff.config.paths
-<<<<<<< HEAD
 import warnings
-
-=======
 from datetime import datetime
->>>>>>> c2fc762e
 try:
     from importlib import reload as reload_module
 except ImportError:
