--- conflicted
+++ resolved
@@ -20,11 +20,7 @@
 class Action(ExecutionElement, Device_Base):
 
     __tablename__ = 'action'
-<<<<<<< HEAD
-    workflow_id = Column(UUIDType(), ForeignKey('workflow.id'))
-=======
-    _workflow_id = Column(UUIDType(binary=False), ForeignKey('workflow.id'))
->>>>>>> c2d6207c
+    workflow_id = Column(UUIDType(binary=False), ForeignKey('workflow.id'))
     app_name = Column(String(80), nullable=False)
     action_name = Column(String(80), nullable=False)
     name = Column(String(80), nullable=False)
@@ -65,11 +61,8 @@
 
         self.position = position
 
-<<<<<<< HEAD
         self._run = None
         self._arguments_api = None
-=======
->>>>>>> c2d6207c
         self._output = None
         self._execution_id = 'default'
 
