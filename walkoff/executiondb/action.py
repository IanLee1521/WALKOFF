--- conflicted
+++ resolved
@@ -2,11 +2,7 @@
 import traceback
 import uuid
 
-<<<<<<< HEAD
-from sqlalchemy import Column, ForeignKey, String, orm
-=======
-from sqlalchemy import Column, Integer, ForeignKey, String, orm, event
->>>>>>> de72a989
+from sqlalchemy import Column, ForeignKey, String, orm, event
 from sqlalchemy.orm import relationship
 from sqlalchemy_utils import UUIDType
 
@@ -17,8 +13,7 @@
 from walkoff.executiondb import Execution_Base
 from walkoff.executiondb.argument import Argument
 from walkoff.executiondb.executionelement import ExecutionElement
-from walkoff.helpers import UnknownApp, UnknownAppAction, \
-    InvalidExecutionElement
+from walkoff.helpers import UnknownApp, UnknownAppAction
 from walkoff.helpers import get_app_action_api, InvalidArgument, format_exception_message
 
 logger = logging.getLogger(__name__)
@@ -190,6 +185,7 @@
             logger.debug('Trigger is not valid for input {0}'.format(data_in))
             return False
 
+
 @event.listens_for(Action, 'before_update')
 def validate_before_update(mapper, connection, target):
     target.validate()