import logging

from sqlalchemy import Column, ForeignKey, String, orm, Boolean
from sqlalchemy.orm import relationship, backref
from sqlalchemy_utils import UUIDType

from walkoff import executiondb
from walkoff.appgateway import get_condition
from walkoff.executiondb.argument import Argument
from walkoff.events import WalkoffEvent
from walkoff.executiondb.executionelement import ExecutionElement
from walkoff.helpers import (get_condition_api, InvalidArgument, format_exception_message, split_api_params,
                             UnknownCondition, UnknownApp, InvalidExecutionElement)
from walkoff.appgateway.validator import validate_condition_parameters

logger = logging.getLogger(__name__)


class Condition(ExecutionElement, executiondb.Device_Base):
    __tablename__ = 'condition'
<<<<<<< HEAD
    conditional_expression_id = Column(UUIDType(), ForeignKey('conditional_expression.id'))
=======
    _conditional_expression_id = Column(UUIDType(binary=False), ForeignKey('conditional_expression.id'))
>>>>>>> c2d6207c
    app_name = Column(String(80), nullable=False)
    action_name = Column(String(80), nullable=False)
    is_negated = Column(Boolean, default=False)
    arguments = relationship('Argument', cascade='all, delete, delete-orphan')
    transforms = relationship('Transform', cascade='all, delete-orphan')

    def __init__(self, app_name, action_name, id=None, is_negated=False, arguments=None, transforms=None):
        """Initializes a new Condition object.

        Args:
            app_name (str): The name of the app which contains this condition
            action_name (str): The action name for the Condition. Defaults to an empty string.
            id (str|UUID, optional): Optional UUID to pass into the Condition. Must be UUID object or valid UUID string.
                Defaults to None.
            is_negated (bool, optional): Should the result of the condition be inverted? Defaults to False.
            arguments (list[Argument], optional): Dictionary of Argument keys to Argument values.
                This dictionary will be converted to a dictionary of str:Argument. Defaults to None.
            transforms(list[Transform], optional): A list of Transform objects for the Condition object.
                Defaults to None.
        """
        ExecutionElement.__init__(self, id)
        self.app_name = app_name
        self.action_name = action_name
        self.is_negated = is_negated

        self.arguments = []
        if arguments:
            self.arguments = arguments

        self.transforms = []
        if transforms:
            self.transforms = transforms

        self._data_param_name = None
        self._run = None
        self._api = None
        self._condition_executable = None

        self.validate()

    @orm.reconstructor
    def init_on_load(self):
        """Loads all necessary fields upon Condition being loaded from database"""
        self._data_param_name, self._run, self._api = get_condition_api(self.app_name, self.action_name)
        self._condition_executable = get_condition(self.app_name, self._run)

    def validate(self):
        errors = {}
        try:
            self._data_param_name, self._run, self._api = get_condition_api(self.app_name, self.action_name)
            self._condition_executable = get_condition(self.app_name, self._run)
            tmp_api = split_api_params(self._api, self._data_param_name)
            validate_condition_parameters(tmp_api, self.arguments, self.action_name)
        except UnknownApp:
            errors['executable'] = 'Unknown app {}'.format(self.app_name)
        except UnknownCondition:
            errors['executable'] = 'Unknown condition {}'.format(self.action_name)
        except InvalidArgument as e:
            errors['arguments'] = e.errors
        if errors:
            raise InvalidExecutionElement(
                self.id,
                self.action_name,
                'Invalid condition {}'.format(self.id or self.action_name),
                errors=[errors])

    def execute(self, data_in, accumulator):
        """Executes the Condition object, determining if the Condition evaluates to True or False.
        Args:
            data_in (): The input to the Transform objects associated with this Condition.
            accumulator (dict): The accumulated data from previous Actions.
        Returns:
            True if the Condition evaluated to True, False otherwise
        """
        data = data_in

        for transform in self.transforms:
            data = transform.execute(data, accumulator)
        try:
            arguments = self.__update_arguments_with_data(data)
            args = validate_condition_parameters(self._api, arguments, self.action_name, accumulator=accumulator)
            logger.debug('Arguments passed to condition {} are valid'.format(self.id))
            ret = self._condition_executable(**args)
            WalkoffEvent.CommonWorkflowSignal.send(self, event=WalkoffEvent.ConditionSuccess)
            if self.is_negated:
                return not ret
            else:
                return ret
        except InvalidArgument as e:
            logger.error('Condition {0} has invalid input {1} which was converted to {2}. Error: {3}. '
                         'Returning False'.format(self.action_name, data_in, data, format_exception_message(e)))
            WalkoffEvent.CommonWorkflowSignal.send(self, event=WalkoffEvent.ConditionError)
            raise
        except Exception as e:
            logger.error('Error encountered executing '
                         'condition {0} with arguments {1} and value {2}: '
                         'Error {3}. Returning False'.format(self.action_name, arguments, data,
                                                             format_exception_message(e)))
            WalkoffEvent.CommonWorkflowSignal.send(self, event=WalkoffEvent.ConditionError)
            raise

    def __update_arguments_with_data(self, data):
        arguments = []
        for argument in self.arguments:
            if argument.name != self._data_param_name:
                arguments.append(argument)
        arguments.append(Argument(self._data_param_name, value=data))
        return arguments<|MERGE_RESOLUTION|>--- conflicted
+++ resolved
@@ -18,11 +18,7 @@
 
 class Condition(ExecutionElement, executiondb.Device_Base):
     __tablename__ = 'condition'
-<<<<<<< HEAD
-    conditional_expression_id = Column(UUIDType(), ForeignKey('conditional_expression.id'))
-=======
-    _conditional_expression_id = Column(UUIDType(binary=False), ForeignKey('conditional_expression.id'))
->>>>>>> c2d6207c
+    conditional_expression_id = Column(UUIDType(binary=False), ForeignKey('conditional_expression.id'))
     app_name = Column(String(80), nullable=False)
     action_name = Column(String(80), nullable=False)
     is_negated = Column(Boolean, default=False)
