import walkoff.coredb.devicedb
from uuid import UUID
from six import string_types



class JsonElementUpdater(object):
    """Updates an ExecutionElement from JSON
    """

    @staticmethod
    def update(element, json_in):
        """Updates an ExecutionElement from JSON

        Args:
            element (ExecutionElement): The ExecutionElement
            json_in (dict): The JSON in to update
        """
        from walkoff.coredb.position import Position
        fields_to_update = list(JsonElementUpdater.updatable_fields(element))
        for field_name, field_value in fields_to_update:
            if field_name in json_in:
                json_field_value = json_in[field_name]
                if isinstance(json_field_value, list) and field_name != 'selection':

                    cls = getattr(element.__class__, field_name).property.mapper.class_
                    JsonElementUpdater.update_relationship(json_field_value, field_value, cls)

                elif field_name == 'position':
                    if 'id' not in json_field_value:
                        field_value.position = Position(**json_in)
                    else:
                        field_value.update(json_field_value)

                else:
                    setattr(element, field_name, json_field_value)
            elif field_name != 'id':
                if isinstance(field_value, list):
                    setattr(element, field_name, [])
                else:
                    setattr(element, field_name, None)

    @staticmethod
    def update_relationship(json_field_value, field_value, cls):
        from walkoff.coredb.argument import Argument
        if cls is not Argument:
            json_ids = {UUID(element['id']) for element in json_field_value if 'id' in element}
        else:
            json_ids = {element['id'] for element in json_field_value if 'id' in element}
        if isinstance(field_value, dict):
            old_elements = field_value
        else:
<<<<<<< HEAD
            old_elements = {element.id: element for element in field_value}
=======
            json_ids = {element['id'] for element in json_value if 'id' in element}
        if isinstance(value, dict):
            old_elements = value
        else:
            old_elements = {element.id: element for element in value}
>>>>>>> c31b1078
        elements_to_discard = [element for element_id, element in old_elements.items() if
                               element_id not in json_ids]
        for json_element in json_field_value:
            json_element_id = json_element.get('id', None)
            json_element_id = UUID(json_element_id) if isinstance(json_element_id, string_types) else json_element_id
            if json_element_id is not None and json_element_id in old_elements:
                # if cls is not Argument:
                #     json_element_id = UUID(json_element_id)
                old_elements[json_element_id].update(json_element)
            else:
                if cls is Argument:
                    new_element = Argument(**json_element)
                else:
                    new_element = cls.create(json_element)
                field_value.append(new_element)

        for element in elements_to_discard:
            walkoff.coredb.devicedb.device_db.session.delete(element)

    @staticmethod
    def updatable_fields(element):
        return ((field, getattr(element, field)) for field in dir(element)
                if not field.startswith('_')
                and not callable(getattr(element, field))
                and field != 'metadata')<|MERGE_RESOLUTION|>--- conflicted
+++ resolved
@@ -50,15 +50,7 @@
         if isinstance(field_value, dict):
             old_elements = field_value
         else:
-<<<<<<< HEAD
             old_elements = {element.id: element for element in field_value}
-=======
-            json_ids = {element['id'] for element in json_value if 'id' in element}
-        if isinstance(value, dict):
-            old_elements = value
-        else:
-            old_elements = {element.id: element for element in value}
->>>>>>> c31b1078
         elements_to_discard = [element for element_id, element in old_elements.items() if
                                element_id not in json_ids]
         for json_element in json_field_value:
