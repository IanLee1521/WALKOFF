import json
import logging
import logging.config
import sys
import warnings
<<<<<<< HEAD
from walkoff.helpers import list_valid_directories, format_exception_message, format_db_path
=======
from os.path import isfile, join, abspath

>>>>>>> ec6dc56f
import yaml

from walkoff.helpers import format_db_path

logger = logging.getLogger(__name__)

app_apis = {}


def load_app_apis(apps_path=None):
    """Loads App APIs
    
    Args:
        apps_path (str, optional): Optional path to specify for the apps. Defaults to None, but will be set to the
            apps_path variable in Config object
    """
    global app_apis
    if apps_path is None:
        apps_path = Config.APPS_PATH
    try:
        with open(join(Config.WALKOFF_SCHEMA_PATH), 'r') as schema_file:
            json.loads(schema_file.read())
    except Exception as e:
        logger.fatal('Could not load JSON schema for apps. Shutting down...: ' + str(e))
        sys.exit(1)
    else:
        for app in list_valid_directories(apps_path):
            try:
                url = join(apps_path, app, 'api.yaml')
                with open(url) as function_file:
                    api = yaml.load(function_file.read())
                    from walkoff.appgateway.validator import validate_app_spec
                    validate_app_spec(api, app, Config.WALKOFF_SCHEMA_PATH)
                    app_apis[app] = api
            except Exception as e:
                logger.error(
                    'Cannot load apps api for app {0}: Error {1}'.format(app, str(format_exception_message(e))))


def setup_logger():
    log_config = None
    if isfile(Config.LOGGING_CONFIG_PATH):
        try:
            with open(Config.LOGGING_CONFIG_PATH, 'rt') as log_config_file:
                log_config = json.loads(log_config_file.read())
        except (IOError, OSError):
            print('Could not read logging JSON file {}'.format(Config.LOGGING_CONFIG_PATH))
        except ValueError:
            print('Invalid JSON in logging config file')
    else:
        print('No logging config found')

    if log_config is not None:
        logging.config.dictConfig(log_config)
    else:
        logging.basicConfig()
        logger.info("Basic logging is being used")

    def send_warnings_to_log(message, category, filename, lineno, file=None, *args):
        logging.warning(
            '%s:%s: %s:%s' %
            (filename, lineno, category.__name__, message))
        return

    warnings.showwarning = send_warnings_to_log


class Config(object):
    # CONFIG VALUES

    CLEAR_CASE_DB_ON_STARTUP = True

    # IP and port for the webserver
    HOST = "127.0.0.1"
    PORT = 5000

    # IP addresses and ports for IPC (inter-process communication). Do not change these unless necessary. There must
    # not be conflicts.
    ZMQ_RESULTS_ADDRESS = 'tcp://127.0.0.1:5556'
    ZMQ_COMMUNICATION_ADDRESS = 'tcp://127.0.0.1:5557'

    # Specify the number of worker processes, and the number of threads for each worker process. Multiplying these
    # numbers together specifies the max number of workflows that may be executing at the same time.
    NUMBER_PROCESSES = 4
    NUMBER_THREADS_PER_PROCESS = 3

    # Database types
    WALKOFF_DB_TYPE = 'sqlite'
    CASE_DB_TYPE = 'sqlite'
    EXECUTION_DB_TYPE = 'sqlite'

    # PATHS

    DATA_PATH = join('.', 'data')

    API_PATH = join('.', 'walkoff', 'api')
    APPS_PATH = join('.', 'apps')
    CACHE_PATH = join('.', 'data', 'cache')
    CACHE = {"type": "disk", "directory": CACHE_PATH, "shards": 8, "timeout": 0.01, "retry": True}
    CASE_DB_PATH = abspath(join(DATA_PATH, 'events.db'))

    TEMPLATES_PATH = join('.', 'walkoff', 'templates')
    CLIENT_PATH = join('.', 'walkoff', 'client')
    CONFIG_PATH = join(DATA_PATH, 'walkoff.config')
    DB_PATH = abspath(join(DATA_PATH, 'walkoff.db'))
    DEFAULT_APPDEVICE_EXPORT_PATH = join(DATA_PATH, 'appdevice.json')
    DEFAULT_CASE_EXPORT_PATH = join(DATA_PATH, 'cases.json')
    EXECUTION_DB_PATH = abspath(join(DATA_PATH, 'execution.db'))
    INTERFACES_PATH = join('.', 'interfaces')
    LOGGING_CONFIG_PATH = join(DATA_PATH, 'log', 'logging.json')

    WALKOFF_SCHEMA_PATH = join(DATA_PATH, 'walkoff_schema.json')
    WORKFLOWS_PATH = join('.', 'data', 'workflows')

    KEYS_PATH = join('.', '.certificates')
    CERTIFICATE_PATH = join(KEYS_PATH, 'walkoff.crt')
    PRIVATE_KEY_PATH = join(KEYS_PATH, 'walkoff.key')
    ZMQ_PRIVATE_KEYS_PATH = join(KEYS_PATH, 'private_keys')
    ZMQ_PUBLIC_KEYS_PATH = join(KEYS_PATH, 'public_keys')

    # AppConfig
    SQLALCHEMY_TRACK_MODIFICATIONS = False
    SECRET_KEY = 'SHORTSTOPKEYTEST'

    SQLALCHEMY_DATABASE_URI = format_db_path(WALKOFF_DB_TYPE, DB_PATH, 'WALKOFF_DB_USERNAME', 'WALKOFF_DB_PASSWORD')

    JWT_BLACKLIST_ENABLED = True
    JWT_BLACKLIST_TOKEN_CHECKS = ['refresh']
    JWT_TOKEN_LOCATION = 'headers'

    JWT_BLACKLIST_PRUNE_FREQUENCY = 1000

    @classmethod
    def load_config(cls, config_path=None):
        """ Loads Walkoff configuration from JSON file

        Args:
            config_path (str): Optional path to the config. Defaults to the CONFIG_PATH class variable.
        """
        if config_path:
            cls.CONFIG_PATH = config_path
        if cls.CONFIG_PATH:
            try:
                if isfile(cls.CONFIG_PATH):
                    with open(cls.CONFIG_PATH) as config_file:
                        config = json.loads(config_file.read())
                        for key, value in config.items():
                            if value:
                                setattr(cls, key.upper(), value)
                else:
                    logger.warning('Config path {} is not a file.'.format(cls.CONFIG_PATH))
            except (IOError, OSError, ValueError):
                logger.warning('Could not read config file.', exc_info=True)

        cls.SQLALCHEMY_DATABASE_URI = format_db_path(cls.WALKOFF_DB_TYPE, cls.DB_PATH, 'WALKOFF_DB_USERNAME',
                                                     'WALKOFF_DB_PASSWORD')

    @classmethod
    def write_values_to_file(cls, keys=None):
        """ Writes the current walkoff configuration to a file"""
        if keys is None:
            keys = [key for key in dir(cls) if not key.startswith('__')]

        output = {}
        for key in keys:
            if hasattr(cls, key.upper()):
                output[key.lower()] = getattr(cls, key.upper())

        with open(cls.CONFIG_PATH, 'w') as config_file:
            config_file.write(json.dumps(output, sort_keys=True, indent=4, separators=(',', ': ')))


<<<<<<< HEAD
class AppConfig(object):
    # CHANGE SECRET KEY AND SECURITY PASSWORD SALT!!!
    SQLALCHEMY_TRACK_MODIFICATIONS = False
    SECRET_KEY = 'SHORTSTOPKEYTEST'
    SQLALCHEMY_DATABASE_URI = format_db_path(Config.WALKOFF_DB_TYPE, Config.DB_PATH)

    JWT_BLACKLIST_ENABLED = True
    JWT_BLACKLIST_TOKEN_CHECKS = ['refresh']
    JWT_TOKEN_LOCATION = 'headers'


def initialize():
    """Loads the config file, loads the app cache, and loads the app APIs into memory
    """
=======
def initialize(config_path=None):
    """Loads the config file, loads the app cache, and loads the app APIs into memory"""
    Config.load_config(config_path)
>>>>>>> ec6dc56f
    setup_logger()
    from walkoff.appgateway import cache_apps
    cache_apps(Config.APPS_PATH, relative=True)
    load_app_apis()<|MERGE_RESOLUTION|>--- conflicted
+++ resolved
@@ -3,15 +3,10 @@
 import logging.config
 import sys
 import warnings
-<<<<<<< HEAD
 from walkoff.helpers import list_valid_directories, format_exception_message, format_db_path
-=======
 from os.path import isfile, join, abspath
 
->>>>>>> ec6dc56f
 import yaml
-
-from walkoff.helpers import format_db_path
 
 logger = logging.getLogger(__name__)
 
@@ -104,7 +99,7 @@
 
     DATA_PATH = join('.', 'data')
 
-    API_PATH = join('.', 'walkoff', 'api')
+    API_PATH = join(DATA_PATH, 'api.yaml')
     APPS_PATH = join('.', 'apps')
     CACHE_PATH = join('.', 'data', 'cache')
     CACHE = {"type": "disk", "directory": CACHE_PATH, "shards": 8, "timeout": 0.01, "retry": True}
@@ -181,26 +176,9 @@
             config_file.write(json.dumps(output, sort_keys=True, indent=4, separators=(',', ': ')))
 
 
-<<<<<<< HEAD
-class AppConfig(object):
-    # CHANGE SECRET KEY AND SECURITY PASSWORD SALT!!!
-    SQLALCHEMY_TRACK_MODIFICATIONS = False
-    SECRET_KEY = 'SHORTSTOPKEYTEST'
-    SQLALCHEMY_DATABASE_URI = format_db_path(Config.WALKOFF_DB_TYPE, Config.DB_PATH)
-
-    JWT_BLACKLIST_ENABLED = True
-    JWT_BLACKLIST_TOKEN_CHECKS = ['refresh']
-    JWT_TOKEN_LOCATION = 'headers'
-
-
-def initialize():
-    """Loads the config file, loads the app cache, and loads the app APIs into memory
-    """
-=======
 def initialize(config_path=None):
     """Loads the config file, loads the app cache, and loads the app APIs into memory"""
     Config.load_config(config_path)
->>>>>>> ec6dc56f
     setup_logger()
     from walkoff.appgateway import cache_apps
     cache_apps(Config.APPS_PATH, relative=True)
