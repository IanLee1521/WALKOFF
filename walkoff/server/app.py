--- conflicted
+++ resolved
@@ -7,7 +7,7 @@
 from flask import Blueprint
 from jinja2 import FileSystemLoader
 
-import interfaces
+from walkoff.interfacebase import AppBlueprint
 import walkoff.config
 from walkoff.extensions import db, jwt
 from walkoff.helpers import import_submodules
@@ -37,16 +37,9 @@
 
 
 def __register_blueprint(flaskapp, blueprint, url_prefix):
-<<<<<<< HEAD
-    from walkoff.interfacebase import AppBlueprint
     if isinstance(blueprint, AppBlueprint):
-        blueprint.cache = walkoff.cache.cache
-    url_prefix = '{0}{1}'.format(url_prefix, blueprint.url_prefix) if blueprint.url_prefix else url_prefix
-=======
-    if isinstance(blueprint, interfaces.AppBlueprint):
         blueprint.cache = flaskapp.running_context.cache
     url_prefix = '{0}{1}'.format(url_prefix, blueprint.url_suffix) if blueprint.url_suffix else url_prefix
->>>>>>> ec6dc56f
     blueprint.url_prefix = url_prefix
     flaskapp.register_blueprint(blueprint, url_prefix=url_prefix)
     flaskapp.logger.info('Registered custom interface blueprint at url prefix {}'.format(url_prefix))
@@ -59,14 +52,10 @@
 
 
 def __register_all_app_blueprints(flaskapp):
-<<<<<<< HEAD
     from walkoff.helpers import import_submodules
-    interfaces_dir, interfaces_pkg = path.split(config.Config.INTERFACES_PATH)
+    interfaces_dir, interfaces_pkg = path.split(walkoff.config.Config.INTERFACES_PATH)
     ext_interfaces = importlib.import_module(interfaces_pkg)
     imported_apps = import_submodules(ext_interfaces)
-=======
-    imported_apps = import_submodules(interfaces)
->>>>>>> ec6dc56f
     for interface_name, interfaces_module in imported_apps.items():
         try:
             interface_blueprints = []
@@ -78,79 +67,17 @@
             __register_app_blueprints(flaskapp, interface_name, interface_blueprints)
 
 
-<<<<<<< HEAD
-def create_app(app_config, walkoff_config):
-    import walkoff.config
-    print(config.Config.API_PATH)
-    connexion_app = connexion.App(__name__, specification_dir='../api')
-=======
 def create_app(app_config):
-    connexion_app = connexion.App(__name__, specification_dir='../api/')
->>>>>>> ec6dc56f
+    connexion_app = connexion.App(__name__)
     _app = connexion_app.app
-    _app.jinja_loader = FileSystemLoader([config.Config.TEMPLATES_PATH])
+    _app.jinja_loader = FileSystemLoader([walkoff.config.Config.TEMPLATES_PATH])
     _app.config.from_object(app_config)
 
     db.init_app(_app)
     jwt.init_app(_app)
-    connexion_app.add_api('composed_api.yaml')
+    connexion_app.add_api(walkoff.config.Config.API_PATH)
 
     _app.running_context = context.Context(walkoff.config.Config)
     register_blueprints(_app)
 
-<<<<<<< HEAD
-    import walkoff.server.workflowresults  # Don't delete this import
-    import walkoff.messaging.utils  # Don't delete this import
-    return _app
-
-
-# Template Loader
-app = create_app(config.AppConfig, config.Config)
-
-
-@app.before_first_request
-def create_user():
-    from walkoff import executiondb
-    from walkoff.serverdb import add_user, User, Role, initialize_default_resources_admin, \
-        initialize_default_resources_guest
-    db.create_all()
-
-    # Setup admin and guest roles
-    initialize_default_resources_admin()
-    initialize_default_resources_guest()
-
-    # Setup admin user
-    admin_role = Role.query.filter_by(id=1).first()
-    admin_user = User.query.filter_by(username="admin").first()
-    if not admin_user:
-        add_user(username='admin', password='admin', roles=[1])
-    elif admin_role not in admin_user.roles:
-        admin_user.roles.append(admin_role)
-
-    db.session.commit()
-
-    apps = set(helpers.list_valid_directories(config.Config.APPS_PATH)) - set([_app.name
-                                           for _app in executiondb.execution_db.session.query(App).all()])
-    app.logger.debug('Found apps: {0}'.format(apps))
-    for app_name in apps:
-        executiondb.execution_db.session.add(App(name=app_name, devices=[]))
-    db.session.commit()
-    executiondb.execution_db.session.commit()
-    send_all_cases_to_workers()
-    app.logger.handlers = logging.getLogger('server').handlers
-
-
-def send_all_cases_to_workers():
-    from walkoff.server.flaskserver import running_context
-    from walkoff.serverdb.casesubscription import CaseSubscription
-    from walkoff.case.database import case_db, Case
-    from walkoff.case.subscription import Subscription
-
-    for case_subscription in CaseSubscription.query.all():
-        subscriptions = [Subscription(sub['id'], sub['events']) for sub in case_subscription.subscriptions]
-        case = case_db.session.query(Case).filter(Case.name == case_subscription.name).first()
-        if case is not None:
-            running_context.executor.update_case(case.id, subscriptions)
-=======
-    return _app
->>>>>>> ec6dc56f
+    return _app