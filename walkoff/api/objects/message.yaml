--- conflicted
+++ resolved
@@ -1,68 +1,6 @@
 Message:
   type: object
   description: A message sent to a user
-<<<<<<< HEAD
-  properties:
-    id:
-      description: Id of this message
-      type: integer
-      minimum: 1
-      readOnly: true
-      example: 42
-    subject:
-      description: Subject of this message
-      type: string
-      example: Remove user?
-      readOnly: true
-    body:
-      type: array
-      items:
-        $ref: "#/definitions/MessageComponent"
-      description: The body of the message. Each component is rendered in order
-      readOnly: true
-    workflow_execution_uid:
-      type: string
-      example: abd-12345-aaa
-      description: The UUID of the executing workflow
-      readOnly: true
-    requires_reauthorization:
-      type: boolean
-      default: false
-      description: Does the user need to reauthenticate to respond to this message?
-      readOnly: true
-    requires_response:
-      type: boolean
-      description: Does this message require a response
-      readOnly: true
-    is_read:
-      description: Has this message been read yet?
-      type: boolean
-      default: false
-    created_at:
-      description: UTC timestamp of message creation
-      type: string
-      format: date-time
-      readOnly: true
-    last_read_at:
-      description: UTC timestamp of when message was last read
-      type: string
-      format: date-time
-    awaiting_response:
-      description: Is this message awaiting a response
-      type: boolean
-    responded_at:
-      type: string
-      description: UTC timestamp of when the message was responded
-      format: date-time
-    responded_by:
-      type: string
-      description: username of user who responded to the action
-    read_by:
-      type: array
-      items:
-        type: string
-      description: usernames of users who have read the message
-=======
   allOf:
     - $ref: '#/definitions/MessageSummary'
     - type: object
@@ -91,6 +29,7 @@
         responded_at:
           type: string
           description: UTC timestamp of when the message was responded
+          format: date-time
         responded_by:
           type: string
           description: username of user who responded to the action
@@ -99,7 +38,6 @@
           items:
             type: string
           description: usernames of users who have read the message
->>>>>>> 0b4bb61b
 
 MessageSummary:
   type: object
@@ -124,12 +62,12 @@
     created_at:
       description: UTC timestamp of message creation
       type: string
+      readOnly: true
       format: date-time
-      readOnly: true
     last_read_at:
       description: UTC timestamp of when message was last read
+      type: string
       format: date-time
-      type: string
     awaiting_response:
       description: Is this message awaiting a response
       type: boolean
