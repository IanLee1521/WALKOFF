--- conflicted
+++ resolved
@@ -32,122 +32,6 @@
 logger = logging.getLogger(__name__)
 
 
-<<<<<<< HEAD
-=======
-def convert_to_protobuf(sender, workflow, **kwargs):
-    """Converts an execution element and its data to a protobuf message.
-
-    Args:
-        sender (execution element): The execution element object that is sending the data.
-        workflow (Workflow): The workflow which is sending the event
-        kwargs (dict, optional): A dict of extra fields, such as data, callback_name, etc.
-
-    Returns:
-        The newly formed protobuf object, serialized as a string to send over the ZMQ socket.
-    """
-    event = kwargs['event']
-    data = kwargs['data'] if 'data' in kwargs else None
-    packet = Message()
-    packet.event_name = event.name
-    if event.event_type == EventType.workflow:
-        convert_workflow_to_proto(packet, workflow, data)
-    elif event.event_type == EventType.action:
-        if event == WalkoffEvent.ConsoleLog:
-            convert_log_message_to_protobuf(packet, sender, workflow, **kwargs)
-        elif event == WalkoffEvent.SendMessage:
-            convert_send_message_to_protobuf(packet, sender, workflow, **kwargs)
-        else:
-            convert_action_to_proto(packet, sender, workflow, data)
-    elif event.event_type in (
-            EventType.branch, EventType.condition, EventType.transform, EventType.conditonalexpression):
-        convert_branch_transform_condition_to_proto(packet, sender, workflow)
-    packet_bytes = packet.SerializeToString()
-    return packet_bytes
-
-
-def convert_workflow_to_proto(packet, sender, data=None):
-    packet.type = Message.WORKFLOWPACKET
-    workflow_packet = packet.workflow_packet
-    if 'data' is not None:
-        workflow_packet.additional_data = json.dumps(data)
-    add_workflow_to_proto(workflow_packet.sender, sender)
-
-
-def convert_send_message_to_protobuf(packet, message, workflow, **kwargs):
-    packet.type = Message.USERMESSAGE
-    message_packet = packet.message_packet
-    message_packet.subject = message.pop('subject', '')
-    message_packet.body = json.dumps(message['body'])
-    add_workflow_to_proto(message_packet.workflow, workflow)
-    if 'users' in kwargs:
-        message_packet.users.extend(kwargs['users'])
-    if 'roles' in kwargs:
-        message_packet.roles.extend(kwargs['roles'])
-    if 'requires_reauth' in kwargs:
-        message_packet.requires_reauth = kwargs['requires_reauth']
-
-
-def convert_log_message_to_protobuf(packet, sender, workflow, **kwargs):
-    packet.type = Message.LOGMESSAGE
-    logging_packet = packet.logging_packet
-    logging_packet.name = sender.name
-    logging_packet.app_name = sender.app_name
-    logging_packet.action_name = sender.action_name
-    logging_packet.level = str(kwargs['level'])  # Needed just in case logging level is set to an int
-    logging_packet.message = kwargs['message']
-    add_workflow_to_proto(logging_packet.workflow, workflow)
-
-
-def convert_action_to_proto(packet, sender, workflow, data=None):
-    packet.type = Message.ACTIONPACKET
-    action_packet = packet.action_packet
-    if 'data' is not None:
-        action_packet.additional_data = json.dumps(data)
-    add_sender_to_action_packet_proto(action_packet, sender)
-    add_arguments_to_action_proto(action_packet, sender)
-    add_workflow_to_proto(action_packet.workflow, workflow)
-
-
-def add_sender_to_action_packet_proto(action_packet, sender):
-    action_packet.sender.name = sender.name
-    action_packet.sender.id = str(sender.id)
-    action_packet.sender.execution_id = sender.get_execution_id()
-    action_packet.sender.app_name = sender.app_name
-    action_packet.sender.action_name = sender.action_name
-    action_packet.sender.device_id = sender.device_id if sender.device_id is not None else -1
-
-
-def add_arguments_to_action_proto(action_packet, sender):
-    for argument in sender.arguments:
-        arg = action_packet.sender.arguments.add()
-        arg.name = argument.name
-        for field in ('value', 'reference', 'selection'):
-            val = getattr(argument, field)
-            if val is not None:
-                if not isinstance(val, string_types):
-                    try:
-                        setattr(arg, field, json.dumps(val))
-                    except (ValueError, TypeError):
-                        setattr(arg, field, str(val))
-                else:
-                    setattr(arg, field, val)
-
-
-def add_workflow_to_proto(packet, workflow):
-    packet.name = workflow.name
-    packet.id = str(workflow.id)
-    packet.execution_id = str(workflow.get_execution_id())
-
-
-def convert_branch_transform_condition_to_proto(packet, sender, workflow):
-    packet.type = Message.GENERALPACKET
-    general_packet = packet.general_packet
-    general_packet.sender.id = str(sender.id)
-    add_workflow_to_proto(general_packet.workflow, workflow)
-    if hasattr(sender, 'app_name'):
-        general_packet.sender.app_name = sender.app_name
-
-
 class WorkflowResultsHandler(object):
     def __init__(self, socket_id, client_secret_key, client_public_key, server_public_key, zmq_results_address, execution_db, case_logger):
         """Initialize a Workflow object, which will be executing workflows.
@@ -319,7 +203,6 @@
         raise StopIteration
 
 
->>>>>>> 592b69b0
 class Worker(object):
     def __init__(self, id_, config_path):
         """Initialize a Workflow object, which will be executing workflows.
@@ -356,60 +239,27 @@
         client_secret_file = os.path.join(walkoff.config.Config.ZMQ_PRIVATE_KEYS_PATH, "client.key_secret")
         client_public, client_secret = auth.load_certificate(client_secret_file)
 
-<<<<<<< HEAD
-        ctx = zmq.Context()
-
-        self.comm_sock = ctx.socket(zmq.SUB)
-        self.comm_sock.identity = u"Worker-{}".format(id_).encode("ascii")
-        self.comm_sock.curve_secretkey = client_secret
-        self.comm_sock.curve_publickey = client_public
-        self.comm_sock.curve_serverkey = server_public
-        self.comm_sock.setsockopt(zmq.SUBSCRIBE, b'')
-        self.comm_sock.connect(walkoff.config.Config.ZMQ_COMMUNICATION_ADDRESS)
-
-        self.results_sock = ctx.socket(zmq.PUSH)
-        self.results_sock.identity = u"Worker-{}".format(id_).encode("ascii")
-        self.results_sock.curve_secretkey = client_secret
-        self.results_sock.curve_publickey = client_public
-        self.results_sock.curve_serverkey = server_public
-        self.results_sock.connect(walkoff.config.Config.ZMQ_RESULTS_ADDRESS)
-=======
         socket_id = u"Worker-{}".format(id_).encode("ascii")
->>>>>>> 592b69b0
 
         key = PrivateKey(client_secret[:nacl.bindings.crypto_box_SECRETKEYBYTES])
         server_key = PrivateKey(server_secret[:nacl.bindings.crypto_box_SECRETKEYBYTES]).public_key
 
-<<<<<<< HEAD
         self.cache = walkoff.cache.make_cache(walkoff.config.Config.CACHE)
-=======
-        if worker_environment_setup:
-            worker_environment_setup()
-        else:
-            walkoff.config.initialize()
-            initialize_databases()
-
-        from walkoff.config import Config
->>>>>>> 592b69b0
 
         self.capacity = walkoff.config.Config.NUMBER_THREADS_PER_PROCESS
         self.subscription_cache = SubscriptionCache()
-<<<<<<< HEAD
-        self.case_logger = CaseLogger(self.case_db, self.subscription_cache)
-
-        self.comm_thread = threading.Thread(target=self.receive_data)
-=======
-        case_logger = CaseLogger(casedb.case_db, self.subscription_cache)
-
-        self.workflow_receiver = WorkflowReceiver(key, server_key, Config.CACHE)
+
+        case_logger = CaseLogger(self.case_db, self.subscription_cache)
+
+        self.workflow_receiver = WorkflowReceiver(key, server_key, walkoff.config.Config.CACHE)
 
         self.workflow_results_sender = WorkflowResultsHandler(
             socket_id,
             client_secret,
             client_public,
             server_public,
-            zmq_results_address,
-            walkoff.executiondb.execution_db,
+            walkoff.config.Config.ZMQ_RESULTS_ADDRESS,
+            self.execution_db,
             case_logger)
 
         self.workflow_communication_receiver = WorkflowCommunicationReceiver(
@@ -417,10 +267,10 @@
             client_secret,
             client_public,
             server_public,
-            zmq_communication_address)
+            walkoff.config.Config.ZMQ_COMMUNICATION_ADDRESS)
 
         self.comm_thread = threading.Thread(target=self.receive_communications)
->>>>>>> 592b69b0
+
         self.comm_thread.start()
 
         self.workflows = {}
@@ -438,16 +288,7 @@
         self.workflow_communication_receiver.shutdown()
         if self.comm_thread:
             self.comm_thread.join(timeout=2)
-<<<<<<< HEAD
-        for socket in (self.results_sock, self.comm_sock):
-            if socket:
-                socket.close()
-        self.execution_db.tear_down()
-        self.case_db.tear_down()
-        self.cache.shutdown()
-=======
         self.workflow_results_sender.shutdown()
->>>>>>> 592b69b0
         os._exit(0)
 
     def receive_workflows(self):
@@ -525,27 +366,7 @@
                 kwargs (dict): Any extra data to send.
         """
         workflow = self._get_current_workflow()
-<<<<<<< HEAD
-        event = kwargs['event']
-        if event in [WalkoffEvent.TriggerActionAwaitingData, WalkoffEvent.WorkflowPaused]:
-            saved_workflow = SavedWorkflow(
-                workflow_execution_id=workflow.get_execution_id(),
-                workflow_id=workflow.id,
-                action_id=workflow.get_executing_action_id(),
-                accumulator=workflow.get_accumulator(),
-                app_instances=workflow.get_instances())
-            self.execution_db.session.add(saved_workflow)
-            self.execution_db.session.commit()
-        elif kwargs['event'] == WalkoffEvent.ConsoleLog:
-            action = workflow.get_executing_action()
-            sender = action
-
-        packet_bytes = convert_to_protobuf(sender, workflow, **kwargs)
-        self.case_logger.log(event, sender.id, kwargs.get('data', None))
-        self.results_sock.send(packet_bytes)
-=======
         self.workflow_results_sender.handle_event(workflow, sender, **kwargs)
->>>>>>> 592b69b0
 
     def _get_current_workflow(self):
         with self._lock:
