--- conflicted
+++ resolved
@@ -63,19 +63,7 @@
 
     def test_list_valid_directories(self):
         expected_apps = ['HelloWorld', 'DailyQuote', 'HelloWorldBounded']
-<<<<<<< HEAD
         orderless_list_compare(self, expected_apps, list_valid_directories(walkoff.config.Config.APPS_PATH))
-
-    def test_construct_module_name_from_path(self):
-        input_output = {join('.', 'aaa', 'bbb', 'ccc'): 'aaa.bbb.ccc',
-                        join('aaa', 'bbb', 'ccc'): 'aaa.bbb.ccc',
-                        join('aaa', '..', 'bbb', 'ccc'): 'aaa.bbb.ccc',
-                        '{0}{1}'.format(join('aaa', 'bbb', 'ccc'), sep): 'aaa.bbb.ccc'}
-        for input_path, expected_output in input_output.items():
-            self.assertEqual(construct_module_name_from_path(input_path), expected_output)
-=======
-        orderless_list_compare(self, expected_apps, list_apps(walkoff.config.Config.APPS_PATH))
->>>>>>> ec6dc56f
 
     def test_import_submodules(self):
         from tests import testpkg
