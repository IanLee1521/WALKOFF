import json
import walkoff.case.database as case_database
from walkoff.events import WalkoffEvent
from walkoff.server import flaskserver as flask_server
from walkoff.server.returncodes import *
from tests.util.case_db_help import setup_subscriptions_for_action
from tests.util.servertestcase import ServerTestCase
from walkoff.executiondb.workflowresults import WorkflowStatus, ActionStatus
from walkoff.executiondb import WorkflowStatusEnum, ActionStatusEnum
from walkoff.executiondb.workflow import Workflow
from uuid import uuid4
from tests.util import execution_db_help
from walkoff import executiondb
from walkoff.multiprocessedexecutor.multiprocessedexecutor import MultiprocessedExecutor
from walkoff.executiondb.representable import Representable


class MockWorkflow(Representable):
    def __init__(self, execution_id):
        self.execution_id = execution_id
        self.id = '123'
        self.name = 'workflow'

    def get_execution_id(self):
        return self.execution_id


def mock_pause_workflow(self, execution_id):
    WalkoffEvent.WorkflowPaused.send({'execution_id': execution_id, 'id': '123', 'name': 'workflow'})


def mock_resume_workflow(self, execution_id):
    WalkoffEvent.WorkflowResumed.send(MockWorkflow(execution_id))


class TestWorkflowStatus(ServerTestCase):

    def setUp(self):
        MultiprocessedExecutor.pause_workflow = mock_pause_workflow
        MultiprocessedExecutor.resume_workflow = mock_resume_workflow
        case_database.initialize()

    def tearDown(self):
        execution_db_help.cleanup_device_db()

        case_database.case_db.session.query(case_database.Event).delete()
        case_database.case_db.session.query(case_database.Case).delete()
        case_database.case_db.session.commit()

    def act_on_workflow(self, execution_id, action):
        data = {'execution_id': execution_id, 'status': action}
        self.patch_with_status_check('/api/workflowqueue', headers=self.headers, status_code=NO_CONTENT,
                                     content_type="application/json", data=json.dumps(data))

    @staticmethod
    def make_generic_workflow_status():
        return WorkflowStatus(uuid4(), uuid4(), 'wf1')

    @staticmethod
    def make_generic_action_statuses(number):
        return [ActionStatus(uuid4(), uuid4(), 'app', 'action', 'name') for _ in range(number)]

    def test_read_all_workflow_status_no_action(self):
        exec_id = uuid4()
        wf_id = uuid4()
        workflow_status = WorkflowStatus(exec_id, wf_id, 'test')
        workflow_status.running()

        executiondb.execution_db.session.add(workflow_status)
        executiondb.execution_db.session.commit()

        response = self.get_with_status_check('/api/workflowqueue', headers=self.headers)

        self.assertEqual(len(response), 1)
        response = response[0]

        self.assertIn('started_at', response)
        response.pop('started_at')

        expected = {'execution_id': str(exec_id),
                    'workflow_id': str(wf_id),
                    'name': 'test',
                    'status': 'running'}

        self.assertDictEqual(response, expected)

    def test_read_all_workflow_status_with_action(self):
        wf_exec_id = uuid4()
        wf_id = uuid4()
        workflow_status = WorkflowStatus(wf_exec_id, wf_id, 'test')
        workflow_status.running()

        action_exec_id = uuid4()
        action_id = uuid4()
        action_status = ActionStatus(action_exec_id, action_id, 'name', 'test_app', 'test_action')
        workflow_status._action_statuses.append(action_status)

        executiondb.execution_db.session.add(workflow_status)
        executiondb.execution_db.session.commit()

        response = self.get_with_status_check('/api/workflowqueue', headers=self.headers)

        self.assertEqual(len(response), 1)
        response = response[0]

        self.assertIn('started_at', response)
        response.pop('started_at')
        expected = {'execution_id': str(wf_exec_id),
                    'workflow_id': str(wf_id),
                    'name': 'test',
                    'status': 'running',
                    'current_action': {
                        'execution_id': str(action_exec_id),
                        'action_id': str(action_id),
                        'action_name': 'test_action',
                        'app_name': 'test_app',
                        'name': 'name'}}
        self.assertDictEqual(response, expected)

    def test_read_workflow_status(self):
        wf_exec_id = uuid4()
        wf_id = uuid4()
        workflow_status = WorkflowStatus(wf_exec_id, wf_id, 'test')
        workflow_status.running()

        action_exec_id = uuid4()
        action_id = uuid4()
        action_status = ActionStatus(action_exec_id, action_id, 'name', 'test_app', 'test_action')
        workflow_status._action_statuses.append(action_status)

        executiondb.execution_db.session.add(workflow_status)
        executiondb.execution_db.session.commit()

        response = self.get_with_status_check('/api/workflowqueue/{}'.format(str(wf_exec_id)), headers=self.headers)

        self.assertIn('started_at', response)
        response.pop('started_at')

        self.assertIn('action_statuses', response)
        self.assertIn('started_at', response['action_statuses'][-1])
        response['action_statuses'][-1].pop('started_at')

        expected = {'execution_id': str(wf_exec_id),
                    'workflow_id': str(wf_id),
                    'name': 'test',
                    'status': 'running',
                    'action_statuses': [{
                        'execution_id': str(action_exec_id),
                        'action_id': str(action_id),
                        'name': 'name',
                        'app_name': 'test_app',
                        'action_name': 'test_action',
                        'status': 'executing',
                        'arguments': []
                    }]}

        self.assertDictEqual(response, expected)

    def test_read_workflow_status_invalid_id(self):
        self.get_with_status_check('/api/workflowqueue/{}'.format(str(uuid4())), headers=self.headers,
                                   status_code=OBJECT_DNE_ERROR)

    def test_execute_workflow(self):
        playbook = execution_db_help.standard_load()

<<<<<<< HEAD
        workflow = devicedb.device_db.session.query(Workflow).filter_by(playbook_id=playbook.id).first()
        action_ids = [action.id for action in workflow.actions if action.name == 'start']
=======
        workflow = executiondb.execution_db.session.query(Workflow).filter_by(_playbook_id=playbook.id).first()
        action_ids = [action_id for action_id, action in workflow.actions.items() if action.name == 'start']
>>>>>>> c2d6207c
        setup_subscriptions_for_action(workflow.id, action_ids)

        result = {'count': 0}

        @WalkoffEvent.ActionExecutionSuccess.connect
        def y(sender, **kwargs):
            result['count'] += 1

        response = self.post_with_status_check(
            '/api/workflowqueue',
            headers=self.headers,
            status_code=SUCCESS_ASYNC,
            content_type="application/json", data=json.dumps({'workflow_id': str(workflow.id)}))
        flask_server.running_context.executor.wait_and_reset(1)
        self.assertIn('id', response)
        self.assertEqual(result['count'], 1)

        workflow_status = executiondb.execution_db.session.query(WorkflowStatus).filter_by(
            execution_id=response['id']).first()
        self.assertIsNotNone(workflow_status)
        self.assertEqual(workflow_status.status.name, 'completed')

    def test_execute_workflow_change_arguments(self):

<<<<<<< HEAD
        playbook = device_db_help.standard_load()
        workflow = devicedb.device_db.session.query(Workflow).filter_by(playbook_id=playbook.id).first()
=======
        playbook = execution_db_help.standard_load()
        workflow = executiondb.execution_db.session.query(Workflow).filter_by(_playbook_id=playbook.id).first()
>>>>>>> c2d6207c

        action_ids = [action.id for action in workflow.actions if action.name == 'start']
        setup_subscriptions_for_action(workflow.id, action_ids)

        result = {'count': 0}

        @WalkoffEvent.ActionExecutionSuccess.connect
        def y(sender, **kwargs):
            result['count'] += 1

        data = {"workflow_id": str(workflow.id),
                "arguments": [{"name": "call",
                               "value": "CHANGE INPUT"}]}

        self.post_with_status_check('/api/workflowqueue', headers=self.headers, status_code=SUCCESS_ASYNC,
                                    content_type="application/json", data=json.dumps(data))

        flask_server.running_context.executor.wait_and_reset(1)

        self.assertEqual(result['count'], 1)

    def test_execute_workflow_pause_resume(self):

        result = {'paused': False, 'resumed': False}
        wf_exec_id = uuid4()
        wf_id = uuid4()

        @WalkoffEvent.WorkflowPaused.connect
        def workflow_paused_listener(sender, **kwargs):
            result['paused'] = True

            wf_status = executiondb.execution_db.session.query(WorkflowStatus).filter_by(
                execution_id=str(wf_exec_id)).first()
            self.assertIsNotNone(wf_status)

            self.act_on_workflow(str(wf_exec_id), 'resume')

        @WalkoffEvent.WorkflowResumed.connect
        def workflow_resumed_listener(sender, **kwargs):
            result['resumed'] = True

        workflow_status = WorkflowStatus(wf_exec_id, wf_id, 'test')
        workflow_status.running()
        executiondb.execution_db.session.add(workflow_status)
        executiondb.execution_db.session.commit()

        self.act_on_workflow(str(wf_exec_id), 'pause')

        self.assertTrue(result['paused'])
        self.assertTrue(result['resumed'])

    def test_abort_workflow(self):
        execution_db_help.load_playbook('testGeneratedWorkflows/pauseWorkflowTest')

        workflow = executiondb.execution_db.session.query(Workflow).filter_by(name='pauseWorkflow').first()

        action_ids = [action.id for action in workflow.actions if action.name == 'start']
        setup_subscriptions_for_action(workflow.id, action_ids)

        result = {"aborted": False}

        @WalkoffEvent.ActionExecutionSuccess.connect
        def y(sender, **kwargs):
            self.act_on_workflow(response['id'], 'abort')

        @WalkoffEvent.WorkflowAborted.connect
        def workflow_aborted_listener(sender, **kwargs):
            result['aborted'] = True

        response = self.post_with_status_check('/api/workflowqueue', headers=self.headers, status_code=SUCCESS_ASYNC,
                                               content_type="application/json",
                                               data=json.dumps({'workflow_id': str(workflow.id)}))

        flask_server.running_context.executor.wait_and_reset(1)
        self.assertIn('id', response)
        self.assertTrue(result['aborted'])

        workflow_status = executiondb.execution_db.session.query(WorkflowStatus).filter_by(
            execution_id=response['id']).first()
        self.assertIsNotNone(workflow_status)
        self.assertEqual(workflow_status.status.name, 'aborted')

    def test_abort_statuses_no_actions(self):
        workflow_status = self.make_generic_workflow_status()
        workflow_status.aborted()
        self.assertEqual(workflow_status.status, WorkflowStatusEnum.aborted)

    def test_abort_statuses_with_actions_not_paused_or_awaiting_data(self):
        workflow_status = self.make_generic_workflow_status()
        actions = self.make_generic_action_statuses(3)
        workflow_status._action_statuses = actions
        workflow_status.aborted()
        self.assertEqual(workflow_status.status, WorkflowStatusEnum.aborted)
        self.assertEqual(actions[-1].status, ActionStatusEnum.executing)

    def test_abort_statuses_with_actions_last_awaiting_data(self):
        workflow_status = self.make_generic_workflow_status()
        actions = self.make_generic_action_statuses(3)
        actions[-1].status = ActionStatusEnum.awaiting_data
        workflow_status._action_statuses = actions
        workflow_status.aborted()
        self.assertEqual(workflow_status.status, WorkflowStatusEnum.aborted)
        self.assertEqual(actions[-1].status, ActionStatusEnum.aborted)<|MERGE_RESOLUTION|>--- conflicted
+++ resolved
@@ -12,10 +12,10 @@
 from tests.util import execution_db_help
 from walkoff import executiondb
 from walkoff.multiprocessedexecutor.multiprocessedexecutor import MultiprocessedExecutor
-from walkoff.executiondb.representable import Representable
-
-
-class MockWorkflow(Representable):
+from walkoff.executiondb.executionelement import ExecutionElement
+
+
+class MockWorkflow(ExecutionElement):
     def __init__(self, execution_id):
         self.execution_id = execution_id
         self.id = '123'
@@ -23,6 +23,9 @@
 
     def get_execution_id(self):
         return self.execution_id
+
+    def as_json(self):
+        return {'id': self.id, 'name': self.name, 'execution_id': self.execution_id}
 
 
 def mock_pause_workflow(self, execution_id):
@@ -163,13 +166,8 @@
     def test_execute_workflow(self):
         playbook = execution_db_help.standard_load()
 
-<<<<<<< HEAD
-        workflow = devicedb.device_db.session.query(Workflow).filter_by(playbook_id=playbook.id).first()
+        workflow = executiondb.execution_db.session.query(Workflow).filter_by(playbook_id=playbook.id).first()
         action_ids = [action.id for action in workflow.actions if action.name == 'start']
-=======
-        workflow = executiondb.execution_db.session.query(Workflow).filter_by(_playbook_id=playbook.id).first()
-        action_ids = [action_id for action_id, action in workflow.actions.items() if action.name == 'start']
->>>>>>> c2d6207c
         setup_subscriptions_for_action(workflow.id, action_ids)
 
         result = {'count': 0}
@@ -194,13 +192,8 @@
 
     def test_execute_workflow_change_arguments(self):
 
-<<<<<<< HEAD
-        playbook = device_db_help.standard_load()
-        workflow = devicedb.device_db.session.query(Workflow).filter_by(playbook_id=playbook.id).first()
-=======
         playbook = execution_db_help.standard_load()
-        workflow = executiondb.execution_db.session.query(Workflow).filter_by(_playbook_id=playbook.id).first()
->>>>>>> c2d6207c
+        workflow = executiondb.execution_db.session.query(Workflow).filter_by(playbook_id=playbook.id).first()
 
         action_ids = [action.id for action in workflow.actions if action.name == 'start']
         setup_subscriptions_for_action(workflow.id, action_ids)
