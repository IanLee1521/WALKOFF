import json
import logging
import os
from datetime import datetime
from os import path
from threading import Event

import core.case.database as case_database
import core.case.subscription
import core.config.paths
from core import helpers
from core.case.callbacks import WorkflowShutdown
from core.executionelements.step import Step
from server import flaskserver as flask_server
from server.returncodes import *
from tests.util.assertwrappers import orderless_list_compare
from tests.util.case_db_help import executed_steps, setup_subscriptions_for_step
from tests.util.servertestcase import ServerTestCase

logging.basicConfig()

class TestWorkflowServer(ServerTestCase):
    def setUp(self):
        # This looks awful, I know
        self.empty_workflow_json = \
            {'steps': [],
             'name': 'test_name',
             'start': 'start',
             'accumulated_risk': 0.0}

        case_database.initialize()

    def tearDown(self):
        flask_server.running_context.controller.shutdown_pool(0)
        flask_server.running_context.controller.playbook_store.playbooks = {}
        case_database.case_db.tear_down()

    def test_display_all_playbooks(self):
        response = self.get_with_status_check('/api/playbooks', headers=self.headers)
        for playbook in response:
            for workflow in playbook['workflows']:
                workflow.pop('uid')
        self.assertListEqual(response, [{'name': 'test',
                                         'workflows': [{'name': 'helloWorldWorkflow'}]}])

    def test_display_playbook_workflows(self):
        response = self.get_with_status_check('/api/playbooks/test', headers=self.headers)
        for workflow in response:
            workflow.pop('uid')
        self.assertListEqual(response, [{'name': 'helloWorldWorkflow'}])

    def test_display_playbook_workflows_invalid_name(self):
        self.get_with_status_check('/api/playbooks/junkName', error='Playbook does not exist.', headers=self.headers,
                                   status_code=OBJECT_DNE_ERROR)

    def test_display_workflow_invalid_name(self):
        self.get_with_status_check('/api/playbooks/multiactionWorkflowTest/workflows/multiactionWorkflow',
                                   error='Playbook or workflow does not exist.',
                                   headers=self.headers, status_code=OBJECT_DNE_ERROR)

    def test_add_playbook_default(self):
        expected_playbooks = flask_server.running_context.controller.get_all_playbooks()
        original_length = len(list(expected_playbooks))
        data = {"name": "test_playbook"}
        response = self.put_with_status_check('/api/playbooks', headers=self.headers,
                                              status_code=OBJECT_CREATED, data=json.dumps(data),
                                              content_type="application/json")

        response = next(playbook for playbook in response if playbook['name'] == 'test_playbook')
        for workflow in response['workflows']:
            workflow.pop('uid')

        self.assertDictEqual(response, {'name': 'test_playbook', 'workflows': []})
        self.assertEqual(len(list(flask_server.running_context.controller.get_all_playbooks())), original_length + 1)

    def test_add_playbook_already_exists(self):
        data = {"name": "test_playbook__"}
        self.put_with_status_check('/api/playbooks',
                                   data=json.dumps(data), headers=self.headers, status_code=OBJECT_CREATED,
                                   content_type="application/json")
        self.put_with_status_check('/api/playbooks',
                                   error='Playbook already exists.',
                                   data=json.dumps(data), headers=self.headers, status_code=OBJECT_EXISTS_ERROR,
                                   content_type="application/json")

    def test_add_workflow(self):
        initial_playbooks = flask_server.running_context.controller.get_all_workflows()
        initial_workflows = next(playbook['workflows'] for playbook in initial_playbooks if playbook['name'] == 'test')

        data = {"name": "test_name"}
        response = self.put_with_status_check('/api/playbooks/test/workflows',
                                              headers=self.headers, status_code=OBJECT_CREATED, data=json.dumps(data),
                                              content_type="application/json")
        self.empty_workflow_json['uid'] = response['uid']
        self.assertDictEqual(response, self.empty_workflow_json)

        final_playbooks = flask_server.running_context.controller.get_all_workflows()
        final_workflows = next(playbook['workflows'] for playbook in final_playbooks if playbook['name'] == 'test')
        self.assertEqual(len(final_workflows), len(initial_workflows) + 1)
        self.assertTrue(flask_server.running_context.controller.is_workflow_registered('test', 'test_name'))

    def test_edit_playbook(self):
        expected_keys = next(x for x in flask_server.running_context.controller.get_all_workflows()
                             if x['name'] == 'test')['workflows']
        # expected_keys = flask_server.running_context.controller.get_all_workflows()['test']
        new_playbook_name = 'editedPlaybookName'
        data = {'new_name': new_playbook_name, "name": "test"}
        response = self.post_with_status_check('/api/playbooks',
                                               data=json.dumps(data),
                                               headers=self.headers,
                                               content_type='application/json')
        self.assertListEqual(response, expected_keys)
        self.assertTrue(
            os.path.isfile(os.path.join(core.config.paths.workflows_path, 'editedPlaybookName.playbook')))
        self.assertFalse(os.path.isfile(os.path.join(core.config.paths.workflows_path, 'test.playbook')))

    def test_edit_playbook_no_name(self):
        expected = flask_server.running_context.controller.get_all_workflows()
        response = self.app.post('/api/playbooks', headers=self.headers, content_type="application/json",
                                 data=json.dumps({}))
        self.assertEqual(response._status_code, 400)
        self.assertListEqual(flask_server.running_context.controller.get_all_workflows(), expected)
        self.assertTrue(os.path.isfile(os.path.join(core.config.paths.workflows_path, 'test.playbook')))

    def test_edit_playbook_invalid_name(self):
        expected = flask_server.running_context.controller.get_all_workflows()
        data = {"name": "junkPlaybookName"}
        response = self.app.post('/api/playbooks', headers=self.headers, content_type="application/json",
                                 data=json.dumps(data))
        self.assertEqual(response._status_code, 461)
        self.assertListEqual(flask_server.running_context.controller.get_all_workflows(), expected)

        self.assertFalse(
            os.path.isfile(os.path.join(core.config.paths.workflows_path, 'junkPlaybookName.playbook')))
        self.assertTrue(os.path.isfile(os.path.join(core.config.paths.workflows_path, 'test.playbook')))

    def test_edit_playbook_no_file(self):
        data = {"name": "test2"}
        self.app.put('/api/playbooks', headers=self.headers, data=json.dumps(data), content_type="application/json")
        expected_keys = next(x for x in flask_server.running_context.controller.get_all_workflows()
                             if x['name'] == 'test2')['workflows']
        new_playbook_name = 'editedPlaybookName'
        data = {'new_name': new_playbook_name, "name": "test2"}
        response = self.post_with_status_check('/api/playbooks',
                                               data=json.dumps(data),
                                               headers=self.headers,
                                               content_type='application/json')
        self.assertListEqual(response, expected_keys)

        self.assertFalse(os.path.isfile(os.path.join(core.config.paths.workflows_path, 'test2.playbook')))
        self.assertFalse(
            os.path.isfile(os.path.join(core.config.paths.workflows_path, 'editedPlaybookName.playbook')))
        self.assertTrue(os.path.isfile(os.path.join(core.config.paths.workflows_path, 'test.playbook')))

    def test_edit_workflow_name_only(self):
        expected_json = flask_server.running_context.controller.get_workflow('test', 'helloWorldWorkflow').read()
        workflow_name = "test_name"
        data = {"new_name": workflow_name, "name": "helloWorldWorkflow"}
        response = self.post_with_status_check('/api/playbooks/test/workflows',
                                               data=json.dumps(data),
                                               headers=self.headers,
                                               content_type='application/json')

        expected_json['name'] = workflow_name

        self.assertDictEqual(response, expected_json)

        self.assertEqual(len(flask_server.running_context.controller.playbook_store.playbooks.keys()), 1)
        self.assertTrue(flask_server.running_context.controller.is_workflow_registered('test', 'test_name'))
        self.assertFalse(
            flask_server.running_context.controller.is_workflow_registered('test', 'helloWorldWorkflow'))

    def test_edit_workflow_empty_name(self):
        expected_json = flask_server.running_context.controller.get_workflow('test', 'helloWorldWorkflow').read()
        data = {"new_name": "", "name": "helloWorldWorkflow"}
        response = self.post_with_status_check('/api/playbooks/test/workflows',
                                               data=json.dumps(data),
                                               headers=self.headers,
                                               content_type='application/json')

        self.assertDictEqual(response, expected_json)

        self.assertEqual(len(flask_server.running_context.controller.playbook_store.playbooks.keys()), 1)
        self.assertFalse(flask_server.running_context.controller.is_workflow_registered('test', 'test_name'))
        self.assertTrue(
            flask_server.running_context.controller.is_workflow_registered('test', 'helloWorldWorkflow'))

    def test_edit_workflow_(self):
        expected_json = flask_server.running_context.controller.get_workflow('test', 'helloWorldWorkflow').read()
        workflow_name = "test_name"
        data = {"new_name": workflow_name, "name": "helloWorldWorkflow"}
        response = self.post_with_status_check('/api/playbooks/test/workflows',
                                               data=json.dumps(data),
                                               headers=self.headers,
                                               content_type='application/json')

        expected_json['name'] = workflow_name
        self.assertDictEqual(response, expected_json)

        self.assertFalse(
            flask_server.running_context.controller.is_workflow_registered('test', 'helloWorldWorkflow'))

    def test_edit_workflow_invalid_workflow(self):
        workflow_name = 'test_name'
        data = {"new_name": workflow_name, "name": "junkworkflow"}
        initial_workflows = flask_server.running_context.controller.workflows.keys()
        self.post_with_status_check('/api/playbooks/test/workflows',
                                    error='Playbook or workflow does not exist.',
                                    data=json.dumps(data), headers=self.headers, content_type="application/json",
                                    status_code=OBJECT_DNE_ERROR)
        final_workflows = flask_server.running_context.controller.workflows.keys()
        self.assertSetEqual(set(final_workflows), set(initial_workflows))

    def test_save_workflow(self):
        initial_workflow = flask_server.running_context.controller.get_workflow('test', 'helloWorldWorkflow')
        workflow_name = initial_workflow.name
        initial_steps = [step.read() for step in initial_workflow.steps.values()]
        initial_steps[0]['position']['x'] = 0.0
        initial_steps[0]['position']['y'] = 0.0
        added_step = Step(name='new_id', app='HelloWorld', action='pause', inputs={'seconds': 5},
                          position={'x': 0, 'y': 0}).read()

        initial_steps.append(added_step)
        data = {"steps": initial_steps}
        self.post_with_status_check('/api/playbooks/test/workflows/{0}/save'.format(workflow_name),
                                    data=json.dumps(data),
                                    headers=self.headers,
                                    content_type='application/json')

        resulting_workflow = flask_server.running_context.controller.get_workflow('test', workflow_name)

        # compare the steps in initial and final workflow
        self.assertEqual(len(resulting_workflow.steps.keys()), len(list(initial_steps)))
        for initial_step in initial_steps:
            self.assertIn(initial_step['name'], resulting_workflow.steps.keys())
            self.assertDictEqual(initial_step, resulting_workflow.steps[initial_step['name']].read())

        # assert that the file has been saved to a file
        workflows = [path.splitext(workflow)[0]
                     for workflow in os.listdir(core.config.paths.workflows_path) if workflow.endswith('.playbook')]
        matching_workflows = [workflow for workflow in workflows if workflow == 'test']
        self.assertEqual(len(matching_workflows), 1)

        # assert that the file loads properly after being saved
        flask_server.running_context.controller.workflows = {}
        flask_server.running_context.controller.load_playbook(os.path.join(core.config.paths.workflows_path,
                                                                                      'test.playbook'))
        loaded_workflow = flask_server.running_context.controller.get_workflow('test', workflow_name)
        # compare the steps in loaded and expected workflow
        self.assertEqual(len(loaded_workflow.steps.keys()), len(list(resulting_workflow.steps.keys())))

        def remove_uids(step):
            step.uid = ''
            for next_step in step.next_steps:
                next_step.uid = ''
                for flag in next_step.flags:
                    flag.uid = ''
                    for filter_ in flag.filters:
                        filter_.uid = ''

        for step_name, loaded_step in loaded_workflow.steps.items():
            self.assertIn(step_name, resulting_workflow.steps.keys())
            remove_uids(loaded_step)
            remove_uids(resulting_workflow.steps[step_name])
            self.assertDictEqual(loaded_step.read(), resulting_workflow.steps[step_name].read())

    def test_save_workflow_invalid_app(self):
        initial_workflow = flask_server.running_context.controller.get_workflow('test', 'helloWorldWorkflow')
        workflow_name = initial_workflow.name
        initial_steps = [step.read() for step in initial_workflow.steps.values()]
        initial_steps[0]['position']['x'] = 0.0
        initial_steps[0]['position']['y'] = 0.0
        added_step = Step(name='new_id', app='HelloWorld', action='pause', inputs={'seconds': 5},
                          position={'x': 0, 'y': 0}).read()
        added_step['app'] = 'Invalid'

        initial_steps.append(added_step)
        data = {"steps": initial_steps}
        self.post_with_status_check('/api/playbooks/test/workflows/{0}/save'.format(workflow_name),
                                    data=json.dumps(data),
                                    headers=self.headers,
                                    content_type='application/json',
                                    status_code=INVALID_INPUT_ERROR)

    def test_save_workflow_invalid_action(self):
        initial_workflow = flask_server.running_context.controller.get_workflow('test', 'helloWorldWorkflow')
        workflow_name = initial_workflow.name
        initial_steps = [step.read() for step in initial_workflow.steps.values()]
        initial_steps[0]['position']['x'] = 0.0
        initial_steps[0]['position']['y'] = 0.0
        added_step = Step(name='new_id', app='HelloWorld', action='pause', inputs={'seconds': 5},
                          position={'x': 0, 'y': 0}).read()
        added_step['action'] = 'Invalid'

        initial_steps.append(added_step)
        data = {"steps": initial_steps}
        self.post_with_status_check('/api/playbooks/test/workflows/{0}/save'.format(workflow_name),
                                    data=json.dumps(data),
                                    headers=self.headers,
                                    content_type='application/json',
                                    status_code=INVALID_INPUT_ERROR)

    def test_save_workflow_invalid_input_name(self):
        initial_workflow = flask_server.running_context.controller.get_workflow('test', 'helloWorldWorkflow')
        workflow_name = initial_workflow.name
        initial_steps = [step.read() for step in initial_workflow.steps.values()]
        initial_steps[0]['position']['x'] = 0.0
        initial_steps[0]['position']['y'] = 0.0
        added_step = Step(name='new_id', app='HelloWorld', action='pause', inputs={'seconds': 5},
                          position={'x': 0, 'y': 0}).read()
        added_step['inputs'] = [{'name': 'Invalid', 'value': 5}]

        initial_steps.append(added_step)
        data = {"steps": initial_steps}
        self.post_with_status_check('/api/playbooks/test/workflows/{0}/save'.format(workflow_name),
                                    data=json.dumps(data),
                                    headers=self.headers,
                                    content_type='application/json',
                                    status_code=INVALID_INPUT_ERROR)

    def test_save_workflow_invalid_input_format(self):
        initial_workflow = flask_server.running_context.controller.get_workflow('test', 'helloWorldWorkflow')
        workflow_name = initial_workflow.name
        initial_steps = [step.read() for step in initial_workflow.steps.values()]
        initial_steps[0]['position']['x'] = 0.0
        initial_steps[0]['position']['y'] = 0.0
        added_step = Step(name='new_id', app='HelloWorld', action='pause', inputs={'seconds': 5},
                          position={'x': 0, 'y': 0}).read()
        added_step['inputs'][0]['value'] = 'aaaa'

        initial_steps.append(added_step)
        data = {"steps": initial_steps}
        self.post_with_status_check('/api/playbooks/test/workflows/{0}/save'.format(workflow_name),
                                    data=json.dumps(data),
                                    headers=self.headers,
                                    content_type='application/json',
                                    status_code=INVALID_INPUT_ERROR)

    def test_save_workflow_new_start_step(self):
        initial_workflow = flask_server.running_context.controller.get_workflow('test', 'helloWorldWorkflow')
        workflow_name = initial_workflow.name
        initial_steps = [step.read() for step in initial_workflow.steps.values()]
        initial_steps[0]['position']['x'] = 0.0
        initial_steps[0]['position']['y'] = 0.0
        added_step = Step(name='new_id', app='HelloWorld', action='pause', inputs={'seconds': 5},
                          position={'x': 0, 'y': 0}).read()

        initial_steps.append(added_step)
        data = {"steps": initial_steps, "start": "new_start"}
        self.post_with_status_check('/api/playbooks/test/workflows/{0}/save'.format(workflow_name),
                                    data=json.dumps(data),
                                    headers=self.headers,
                                    content_type='application/json')

        resulting_workflow = flask_server.running_context.controller.get_workflow('test', workflow_name)
        self.assertEqual(resulting_workflow.start, "new_start")

    def test_save_workflow_invalid_name(self):
        data = {"steps": []}
        self.post_with_status_check('/api/playbooks/test/workflows/junkworkflowname/save',
                                    error='Playbook or workflow does not exist.',
                                    headers=self.headers, status_code=OBJECT_DNE_ERROR, data=json.dumps(data),
                                    content_type="application/json")

    def test_delete_playbook(self):
        self.delete_with_status_check('/api/playbooks/test', headers=self.headers)

        self.assertFalse(flask_server.running_context.controller.is_playbook_registered('test'))

        playbooks = [os.path.splitext(playbook)[0]
                     for playbook in helpers.locate_playbooks_in_directory(core.config.paths.workflows_path)]
        self.assertEqual(len(playbooks), 0)

    def test_delete_playbook_no_file(self):
        initial_playbook_files = [os.path.splitext(playbook)[0] for playbook in
                                  helpers.locate_playbooks_in_directory()]
        data = {"name": "test_playbook"}
        self.app.put('/api/playbooks', headers=self.headers, content_type="application/json", data=json.dumps(data))
        self.delete_with_status_check('/api/playbooks/test_playbook', headers=self.headers)

        self.assertTrue(flask_server.running_context.controller.is_playbook_registered('test'))
        self.assertFalse(flask_server.running_context.controller.is_playbook_registered('test_playbook'))

        final_playbook_files = [os.path.splitext(playbook)[0] for playbook in
                                helpers.locate_playbooks_in_directory()]
        orderless_list_compare(self, final_playbook_files, initial_playbook_files)

    def test_delete_playbook_invalid_name(self):
        initial_playbook_files = [os.path.splitext(playbook)[0] for playbook in
                                  helpers.locate_playbooks_in_directory()]
        self.delete_with_status_check('/api/playbooks/junkPlaybookName', error='Playbook does not exist.',
                                      headers=self.headers,
                                      status_code=OBJECT_DNE_ERROR)
        self.assertFalse(flask_server.running_context.controller.is_playbook_registered('junkPlaybookName'))
        final_playbook_files = [os.path.splitext(playbook)[0] for playbook in
                                helpers.locate_playbooks_in_directory()]
        orderless_list_compare(self, final_playbook_files, initial_playbook_files)

    def test_delete_workflow(self):
        workflow_name = 'test_name2'
        data = {"name": "test_name2"}
        self.app.put('/api/playbooks/test/workflows', headers=self.headers, data=json.dumps(data),
                     content_type="application/json")

        initial_workflow = flask_server.running_context.controller.get_workflow('test', workflow_name)
        initial_steps = [step.read() for step in initial_workflow.steps.values()]

        data = {"steps": initial_steps}
        self.app.post('/api/playbooks/test/workflows/{0}/save'.format(workflow_name),
                      data=json.dumps(data),
                      headers=self.headers,
                      content_type='application/json')
        self.delete_with_status_check('/api/playbooks/test/workflows/{0}'.format(workflow_name), headers=self.headers)
        self.assertFalse(flask_server.running_context.controller.is_workflow_registered('test', workflow_name))

    def test_delete_workflow_invalid(self):
        workflow_name = 'junkworkflowname'
        self.delete_with_status_check('/api/playbooks/test/workflows/{0}'.format(workflow_name),
                                      error='Playbook or workflow does not exist.',
                                      headers=self.headers, status_code=OBJECT_DNE_ERROR)
        self.assertFalse(flask_server.running_context.controller.is_workflow_registered('test', workflow_name))

    def test_invalid_operation_on_playbook_crud(self):
        response = self.app.post('/api/playbooks/junkPlaybookName/junkOperation',
                                 headers=self.headers)
        self.assertEqual(404, response.status_code)

    def test_invalid_operation_on_workflow_crud(self):
        response = self.app.post('/api/playbook/junkPlaybookName/workflows/helloWorldWorkflow/junkOperation',
                                 headers=self.headers)
        self.assertEqual(404, response.status_code)

    def test_copy_workflow(self):
        self.post_with_status_check('/api/playbooks/test/workflows/helloWorldWorkflow/copy',
                                    headers=self.headers, status_code=OBJECT_CREATED, data=json.dumps({}),
                                    content_type="application/json")
        self.assertEqual(len(flask_server.running_context.controller.playbook_store.get_all_workflows_by_playbook('test')), 2)
        self.assertTrue(flask_server.running_context.controller.is_workflow_registered('test', 'helloWorldWorkflow'))
        self.assertTrue(
            flask_server.running_context.controller.is_workflow_registered('test', 'helloWorldWorkflow_Copy'))

        workflow_original = flask_server.running_context.controller.get_workflow('test', 'helloWorldWorkflow')
        workflow_copy = flask_server.running_context.controller.get_workflow('test', 'helloWorldWorkflow_Copy')
        new_workflow_name = 'helloWorldWorkflow_Copy'
        self.assertEqual(workflow_copy.name, new_workflow_name)
        copy_workflow_json = workflow_copy.read()
        original_workflow_json = workflow_original.read()
        copy_workflow_json.pop('name', None)
        original_workflow_json.pop('name', None)
        copy_workflow_json.pop('uid')
        original_workflow_json.pop('uid')
        self.assertDictEqual(copy_workflow_json, original_workflow_json)
        self.assertEqual(len(workflow_original.steps), len(workflow_copy.steps))
        for step in workflow_copy.steps:
            self.assertEqual(len(workflow_original.steps[step].next_steps),
                             len(workflow_copy.steps[step].next_steps))

    def test_copy_workflow_invalid_name(self):
        data = {"workflow": "helloWorldWorkflow"}
        self.post_with_status_check('/api/playbooks/test/workflows/helloWorldWorkflow/copy',
                                    error='Playbook or workflow already exists.', data=json.dumps(data),
                                    headers=self.headers, status_code=OBJECT_EXISTS_ERROR,
                                    content_type="application/json")

        self.assertEqual(len(flask_server.running_context.controller.playbook_store.playbooks.keys()), 1)
        self.assertTrue(flask_server.running_context.controller.is_workflow_registered('test', 'helloWorldWorkflow'))

    def test_copy_workflow_different_playbook(self):
        data = {"name": "new_playbook"}
        self.put_with_status_check('/api/playbooks', headers=self.headers,
                                   status_code=OBJECT_CREATED, content_type="application/json", data=json.dumps(data))
        data = {"playbook": "new_playbook"}
        self.post_with_status_check('/api/playbooks/test/workflows/helloWorldWorkflow/copy', data=json.dumps(data),
                                    headers=self.headers, status_code=OBJECT_CREATED, content_type="application/json")

        self.assertEqual(len(flask_server.running_context.controller.playbook_store.get_all_workflows_by_playbook('test')), 1)
        self.assertEqual(len(flask_server.running_context.controller.playbook_store.get_all_workflows_by_playbook('new_playbook')), 1)
        # self.assertEqual(len(flask_server.running_context.controller.workflows.keys()), 3)
        self.assertTrue(flask_server.running_context.controller.is_workflow_registered('test', 'helloWorldWorkflow'))
        self.assertTrue(
            flask_server.running_context.controller.is_workflow_registered('new_playbook', 'helloWorldWorkflow_Copy'))

        workflow_original = flask_server.running_context.controller.get_workflow('test', 'helloWorldWorkflow')
        workflow_copy = flask_server.running_context.controller.get_workflow('new_playbook', 'helloWorldWorkflow_Copy')
        new_workflow_name = 'helloWorldWorkflow_Copy'
        self.assertEqual(workflow_copy.name, new_workflow_name)
        copy_workflow_json = workflow_copy.read()
        original_workflow_json = workflow_original.read()
        copy_workflow_json.pop('name', None)
        original_workflow_json.pop('name', None)
        copy_workflow_json.pop('uid')
        original_workflow_json.pop('uid')

        self.assertDictEqual(copy_workflow_json, original_workflow_json)

        self.assertEqual(len(workflow_original.steps), len(workflow_copy.steps))
        for step in workflow_copy.steps:
            self.assertEqual(len(workflow_original.steps[step].next_steps),
                             len(workflow_copy.steps[step].next_steps))

    def test_copy_playbook(self):
        self.post_with_status_check('/api/playbooks/test/copy',
                                    headers=self.headers, status_code=OBJECT_CREATED, data=json.dumps({}),
                                    content_type="application/json")

        self.assertEqual(len(flask_server.running_context.controller.get_all_playbooks()), 2)
        self.assertTrue(flask_server.running_context.controller.is_playbook_registered('test'))
        self.assertTrue(flask_server.running_context.controller.is_playbook_registered('test_Copy'))

        workflows_original = flask_server.running_context.controller.get_all_workflows_by_playbook('test')
        workflows_copy = flask_server.running_context.controller.get_all_workflows_by_playbook('test_Copy')

        self.assertEqual(len(workflows_original), len(workflows_copy))

    def test_copy_playbook_invalid_name(self):
        data = {"playbook": "test"}
        self.post_with_status_check('/api/playbooks/test/copy', error='Playbook already exists.', data=json.dumps(data),
                                    headers=self.headers, status_code=OBJECT_EXISTS_ERROR,
                                    content_type="application/json")

        self.assertEqual(len(flask_server.running_context.controller.get_all_playbooks()), 1)
        self.assertTrue(flask_server.running_context.controller.is_playbook_registered('test'))

    def test_execute_workflow_playbook_dne(self):
        self.post_with_status_check('/api/playbooks/junkPlay/workflows/helloWorldWorkflow/execute',
                                    error='Playbook or workflow does not exist.',
                                    headers=self.headers, status_code=OBJECT_DNE_ERROR)

    def test_execute_workflow_workflow_dne(self):
        self.post_with_status_check('/api/playbooks/test/workflows/junkWorkflow/execute',
                                    error='Playbook or workflow does not exist.',
                                    headers=self.headers, status_code=OBJECT_DNE_ERROR)

    def test_execute_workflow(self):
        flask_server.running_context.controller.initialize_threading()
        sync = Event()
        workflow = flask_server.running_context.controller.get_workflow('test', 'helloWorldWorkflow')
        step_uids = [step.uid for step in workflow.steps.values() if step.name == 'start']
        setup_subscriptions_for_step(workflow.uid, step_uids)
        start = datetime.utcnow()

        @WorkflowShutdown.connect
        def wait_for_completion(sender, **kwargs):
            sync.set()

        WorkflowShutdown.connect(wait_for_completion)

        response = self.post_with_status_check('/api/playbooks/test/workflows/helloWorldWorkflow/execute',
                                               headers=self.headers,
                                               status_code=SUCCESS_ASYNC)
        flask_server.running_context.controller.shutdown_pool(1)
        self.assertIn('id', response)
        sync.wait(timeout=10)
        steps = []
        for uid in step_uids:
            steps.extend(executed_steps(uid, start, datetime.utcnow()))
        self.assertEqual(len(steps), 1)
        step = steps[0]
        result = step['data']
        self.assertEqual(result['result'], {'status': 'Success', 'result': 'REPEATING: Hello World'})

<<<<<<< HEAD
    def test_read_results(self):
=======
    # TODO: FIX THIS TEST
    def test_execute_workflow_in_memory(self):
        flask_server.running_context.controller.initialize_threading()
        sync = Event()
        data = {"playbook_template": 'basicWorkflow',
                "workflow_template": 'helloWorldWorkflow',
                "name": "test_name"}

        @WorkflowShutdown.connect
        def wait_for_completion(sender, **kwargs):
            sync.set()

        WorkflowShutdown.connect(wait_for_completion)

        self.put_with_status_check('/api/playbooks/basicWorkflow/workflows',
                                   data=json.dumps(data), headers=self.headers, status_code=OBJECT_CREATED,
                                   content_type="application/json")

        workflow = flask_server.running_context.controller.get_workflow('basicWorkflow', 'test_name')
        step_uids = [step.uid for step in workflow.steps.values() if step.name == 'start']
        setup_subscriptions_for_step(workflow.uid, step_uids)
        start = datetime.utcnow()
        response = self.post_with_status_check('/api/playbooks/basicWorkflow/workflows/test_name/execute',
                                               headers=self.headers,
                                               status_code=SUCCESS_ASYNC)
        flask_server.running_context.controller.shutdown_pool(1)
        self.assertIn('id', response)
        sync.wait(timeout=10)
        steps = []
        for uid in step_uids:
            steps.extend(executed_steps(uid, start, datetime.utcnow()))
        self.assertEqual(len(steps), 1)
        step = steps[0]
        result = step['data']
        self.assertDictEqual(result['result'], {'status': 'Success', 'result': 'REPEATING: Hello World'})

    def test_read_all_results(self):
>>>>>>> 8c6ff7be
        flask_server.running_context.controller.initialize_threading()
        workflow = flask_server.running_context.controller.get_workflow('test', 'helloWorldWorkflow')

        workflow.execute('a', start='start')
        workflow.execute('b', start='start')
        workflow.execute('c', start='start')

        response = self.get_with_status_check('/api/workflowresults', headers=self.headers)
        self.assertEqual(len(response), 3)

        for result in response:
            self.assertSetEqual(set(result.keys()), {'status', 'completed_at', 'started_at', 'name', 'results', 'uid'})
            for step_result in result['results']:
                self.assertSetEqual(set(step_result.keys()), {'input', 'type', 'name', 'timestamp', 'result', 'app', 'action'})

    def test_read_results(self):
        flask_server.running_context.controller.initialize_threading()
        self.app.post('/api/playbooks/test/workflows/helloWorldWorkflow/execute', headers=self.headers)
        self.app.post('/api/playbooks/test/workflows/helloWorldWorkflow/execute', headers=self.headers)
        response = json.loads(self.app.post('/api/playbooks/test/workflows/helloWorldWorkflow/execute', headers=self.headers).get_data(as_text=True))
        execution_id = response['id']
        with flask_server.running_context.flask_app.app_context():
            flask_server.running_context.controller.shutdown_pool(3)

        response = self.get_with_status_check('/api/workflowresults/{}'.format(execution_id), headers=self.headers)
        self.assertSetEqual(set(response.keys()), {'status', 'completed_at', 'started_at', 'name', 'results', 'uid'})

    def test_read_result_invalid(self):
        flask_server.running_context.controller.initialize_threading()
        workflow = flask_server.running_context.controller.get_workflow('test', 'helloWorldWorkflow')

        workflow.execute('a', start='start')
        workflow.execute('b', start='start')
        workflow.execute('c', start='start')

        self.get_with_status_check('/api/workflowresults/invalid', headers=self.headers, status_code=OBJECT_DNE_ERROR)<|MERGE_RESOLUTION|>--- conflicted
+++ resolved
@@ -559,47 +559,7 @@
         result = step['data']
         self.assertEqual(result['result'], {'status': 'Success', 'result': 'REPEATING: Hello World'})
 
-<<<<<<< HEAD
     def test_read_results(self):
-=======
-    # TODO: FIX THIS TEST
-    def test_execute_workflow_in_memory(self):
-        flask_server.running_context.controller.initialize_threading()
-        sync = Event()
-        data = {"playbook_template": 'basicWorkflow',
-                "workflow_template": 'helloWorldWorkflow',
-                "name": "test_name"}
-
-        @WorkflowShutdown.connect
-        def wait_for_completion(sender, **kwargs):
-            sync.set()
-
-        WorkflowShutdown.connect(wait_for_completion)
-
-        self.put_with_status_check('/api/playbooks/basicWorkflow/workflows',
-                                   data=json.dumps(data), headers=self.headers, status_code=OBJECT_CREATED,
-                                   content_type="application/json")
-
-        workflow = flask_server.running_context.controller.get_workflow('basicWorkflow', 'test_name')
-        step_uids = [step.uid for step in workflow.steps.values() if step.name == 'start']
-        setup_subscriptions_for_step(workflow.uid, step_uids)
-        start = datetime.utcnow()
-        response = self.post_with_status_check('/api/playbooks/basicWorkflow/workflows/test_name/execute',
-                                               headers=self.headers,
-                                               status_code=SUCCESS_ASYNC)
-        flask_server.running_context.controller.shutdown_pool(1)
-        self.assertIn('id', response)
-        sync.wait(timeout=10)
-        steps = []
-        for uid in step_uids:
-            steps.extend(executed_steps(uid, start, datetime.utcnow()))
-        self.assertEqual(len(steps), 1)
-        step = steps[0]
-        result = step['data']
-        self.assertDictEqual(result['result'], {'status': 'Success', 'result': 'REPEATING: Hello World'})
-
-    def test_read_all_results(self):
->>>>>>> 8c6ff7be
         flask_server.running_context.controller.initialize_threading()
         workflow = flask_server.running_context.controller.get_workflow('test', 'helloWorldWorkflow')
 
@@ -609,30 +569,23 @@
 
         response = self.get_with_status_check('/api/workflowresults', headers=self.headers)
         self.assertEqual(len(response), 3)
+        for result in response:
+            self.assertIn('timestamp', result)
+            self.assertIn('result', result)
+            self.assertIn('name', result)
+
+    def test_read_all_results(self):
+        flask_server.running_context.controller.initialize_threading()
+        workflow = flask_server.running_context.controller.get_workflow('test', 'helloWorldWorkflow')
+
+        workflow.execute('a', start='start')
+        workflow.execute('b', start='start')
+        workflow.execute('c', start='start')
+
+        response = self.get_with_status_check('/api/workflowresults/all', headers=self.headers)
+        self.assertEqual(len(response), 3)
 
         for result in response:
             self.assertSetEqual(set(result.keys()), {'status', 'completed_at', 'started_at', 'name', 'results', 'uid'})
             for step_result in result['results']:
-                self.assertSetEqual(set(step_result.keys()), {'input', 'type', 'name', 'timestamp', 'result', 'app', 'action'})
-
-    def test_read_results(self):
-        flask_server.running_context.controller.initialize_threading()
-        self.app.post('/api/playbooks/test/workflows/helloWorldWorkflow/execute', headers=self.headers)
-        self.app.post('/api/playbooks/test/workflows/helloWorldWorkflow/execute', headers=self.headers)
-        response = json.loads(self.app.post('/api/playbooks/test/workflows/helloWorldWorkflow/execute', headers=self.headers).get_data(as_text=True))
-        execution_id = response['id']
-        with flask_server.running_context.flask_app.app_context():
-            flask_server.running_context.controller.shutdown_pool(3)
-
-        response = self.get_with_status_check('/api/workflowresults/{}'.format(execution_id), headers=self.headers)
-        self.assertSetEqual(set(response.keys()), {'status', 'completed_at', 'started_at', 'name', 'results', 'uid'})
-
-    def test_read_result_invalid(self):
-        flask_server.running_context.controller.initialize_threading()
-        workflow = flask_server.running_context.controller.get_workflow('test', 'helloWorldWorkflow')
-
-        workflow.execute('a', start='start')
-        workflow.execute('b', start='start')
-        workflow.execute('c', start='start')
-
-        self.get_with_status_check('/api/workflowresults/invalid', headers=self.headers, status_code=OBJECT_DNE_ERROR)+                self.assertSetEqual(set(step_result.keys()), {'input', 'type', 'name', 'timestamp', 'result'})