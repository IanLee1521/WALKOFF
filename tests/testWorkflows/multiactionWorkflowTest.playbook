--- conflicted
+++ resolved
@@ -8,6 +8,7 @@
                     "conditions": [
                         {
                             "action": "regMatch",
+                            "app": "HelloWorld",
                             "args": [
                                 {
                                     "name": "regex",
@@ -17,6 +18,7 @@
                             "transforms": [
                                 {
                                     "action": "length",
+                                    "app": "HelloWorld",
                                     "args": [],
                                     "uid": "fead248eba064defbf25b33cccc734fc"
                                 }
@@ -54,37 +56,6 @@
                     "device": "hwTest",
                     "inputs": [],
                     "name": "start",
-<<<<<<< HEAD
-                    "next_steps": [
-                        {
-                            "conditions": [
-                                {
-                                    "action": "regMatch",
-                                    "app": "HelloWorld",
-                                    "args": [
-                                        {
-                                            "name": "regex",
-                                            "value": "(.*)"
-                                        }
-                                    ],
-                                    "transforms": [
-                                        {
-                                            "action": "length",
-                                            "app": "HelloWorld",
-                                            "args": [],
-                                            "uid": "fead248eba064defbf25b33cccc734fc"
-                                        }
-                                    ],
-                                    "uid": "8f698454d6a74978a730f9f4e429e1f6"
-                                }
-                            ],
-                            "name": "01204c1451c44f99b828b2367690801b",
-                            "status": "Success",
-                            "uid": "f54edf0644ae4bd4878de898bf3997a7"
-                        }
-                    ],
-=======
->>>>>>> 553119ae
                     "position": {},
                     "risk": 0,
                     "uid": "704c94c112fa49c3a4a3b30cf1586fc2",
