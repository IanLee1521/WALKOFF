{
    "name": "test",
    "uid": "67b149ea1d3c4aaaab2550f95f3bb409",
    "workflows": [
        {
            "accumulated_risk": 0.0,
            "name": "helloWorldWorkflow",
            "next_steps": [],
            "start": "e1db14e0cc8d4179aff5f1080a2b7e91",
            "steps": [
                {
                    "action": "repeatBackToMe",
                    "app": "HelloWorld",
                    "device": "hwTest",
                    "inputs": [
                        {
                            "name": "call",
                            "value": "Hello World"
                        }
                    ],
                    "name": "start",
<<<<<<< HEAD
                    "next_steps": [
                        {
                            "conditions": [
                                {
                                    "action": "regMatch",
                                    "app": "HelloWorld",
                                    "args": [
                                        {
                                            "name": "regex",
                                            "value": "(.*)"
                                        }
                                    ],
                                    "transforms": [
                                        {
                                            "action": "length",
                                            "app": "HelloWorld",
                                            "args": [],
                                            "uid": "0bdf0c7539e246bc9387d7efcca3d170"
                                        }
                                    ],
                                    "uid": "e0436c67fbca42f5a69325d594442bac"
                                }
                            ],
                            "name": "1",
                            "status": "Success",
                            "uid": "11cb6eaaf3f24374a729a55cdb8a307f"
                        }
                    ],
=======
>>>>>>> 553119ae
                    "position": {},
                    "risk": 0,
                    "triggers": [],
                    "uid": "e1db14e0cc8d4179aff5f1080a2b7e91",
                    "widgets": []
                }
            ],
            "uid": "6645b2d61a514cbd8c8ce1094fa63be1"
        }
    ]
}<|MERGE_RESOLUTION|>--- conflicted
+++ resolved
@@ -19,37 +19,6 @@
                         }
                     ],
                     "name": "start",
-<<<<<<< HEAD
-                    "next_steps": [
-                        {
-                            "conditions": [
-                                {
-                                    "action": "regMatch",
-                                    "app": "HelloWorld",
-                                    "args": [
-                                        {
-                                            "name": "regex",
-                                            "value": "(.*)"
-                                        }
-                                    ],
-                                    "transforms": [
-                                        {
-                                            "action": "length",
-                                            "app": "HelloWorld",
-                                            "args": [],
-                                            "uid": "0bdf0c7539e246bc9387d7efcca3d170"
-                                        }
-                                    ],
-                                    "uid": "e0436c67fbca42f5a69325d594442bac"
-                                }
-                            ],
-                            "name": "1",
-                            "status": "Success",
-                            "uid": "11cb6eaaf3f24374a729a55cdb8a307f"
-                        }
-                    ],
-=======
->>>>>>> 553119ae
                     "position": {},
                     "risk": 0,
                     "triggers": [],
