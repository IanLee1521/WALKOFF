import unittest
import json
from server import flaskServer as flask_server
from tests.util.assertwrappers import orderless_list_compare


class TestAppBlueprint(unittest.TestCase):
    def setUp(self):
        self.app = flask_server.app.test_client(self)
        self.app.testing = True
        self.app.post('/login', data=dict(email='admin', password='admin'), follow_redirects=True)
        response = self.app.post('/key', data=dict(email='admin', password='admin'),
                                 follow_redirects=True).get_data(as_text=True)

        self.key = json.loads(response)["auth_token"]
        self.headers = {"Authentication-Token": self.key}

    def test_list_functions(self):
<<<<<<< HEAD
        expected_actions = ['helloWorld', 'repeatBackToMe', 'returnPlusOne']
=======
        expected_actions = ['helloWorld', 'repeatBackToMe', 'returnPlusOne', 'pause']
>>>>>>> 0a50571d
        response = self.app.get('/apps/HelloWorld/actions', headers=self.headers)
        self.assertEqual(response.status_code, 200)
        response = json.loads(response.get_data(as_text=True))
        orderless_list_compare(self, response['actions'], expected_actions)

    def test_function_aliases(self):
        expected_json = {"helloWorld": ["helloworld", "hello world", "hello", "greeting", "HelloWorld", "hello_world"],
                         "repeatBackToMe": ["parrot", "Parrot", "RepeatBackToMe", "repeat_back_to_me", "repeat"],
                         "returnPlusOne": ["plus one", "PlusOne", "plus_one", "plusone", "++", "increment"]}

        response = self.app.get('/apps/HelloWorld/actions/aliases', headers=self.headers)
        self.assertEqual(response.status_code, 200)
        response = json.loads(response.get_data(as_text=True))
        self.assertDictEqual(response, expected_json)<|MERGE_RESOLUTION|>--- conflicted
+++ resolved
@@ -16,11 +16,7 @@
         self.headers = {"Authentication-Token": self.key}
 
     def test_list_functions(self):
-<<<<<<< HEAD
-        expected_actions = ['helloWorld', 'repeatBackToMe', 'returnPlusOne']
-=======
         expected_actions = ['helloWorld', 'repeatBackToMe', 'returnPlusOne', 'pause']
->>>>>>> 0a50571d
         response = self.app.get('/apps/HelloWorld/actions', headers=self.headers)
         self.assertEqual(response.status_code, 200)
         response = json.loads(response.get_data(as_text=True))
