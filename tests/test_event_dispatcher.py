from unittest import TestCase

from walkoff.events import WalkoffEvent, EventType
from interfaces.dispatchers import EventDispatcher


def func(): pass


def func2(): pass


class TestEventDispatcher(TestCase):
    def setUp(self):
        self.router = EventDispatcher()

    def assert_router_structure(self, events, ids=None, names=None, num_funcs=None):
        names = names if names is not None else {}
        ids = ids if ids is not None else {}
        entry_ids = set(ids) | set(names)
        num_funcs = num_funcs if num_funcs is not None else 1
        self.assertSetEqual(set(self.router._router.keys()), entry_ids)
        for entry_id in entry_ids:
            self.assertSetEqual(set(self.router._router[entry_id].keys()), events)
            for event in events:
                self.assertEqual(len(list(self.router._router[entry_id][event])), num_funcs)

    def test_init(self):
        self.assertDictEqual(self.router._router, {})

<<<<<<< HEAD
    def test_register_events_no_uids_or_names(self):
        self.router.register_events(func, {WalkoffEvent.ActionStarted})
        self.assert_router_structure({WalkoffEvent.ActionStarted}, uids={'all'})
=======
    def test_register_events_no_ids_or_names(self):
        with self.assertRaises(ValueError):
            self.router.register_events(func, {WalkoffEvent.ActionStarted})
>>>>>>> 91479123

    def test_register_events_single_event_enum_single_id(self):
        self.router.register_events(func, {WalkoffEvent.ActionStarted}, sender_ids='a')
        self.assert_router_structure({WalkoffEvent.ActionStarted}, ids='a')

    def test_register_events_multiple_events_single_id(self):
        self.router.register_events(func, [WalkoffEvent.ActionStarted, WalkoffEvent.ActionExecutionError],
                                    sender_ids='a')
        self.assert_router_structure({WalkoffEvent.ActionStarted, WalkoffEvent.ActionExecutionError}, ids='a')

    def test_register_events_multiple_ids(self):
        self.router.register_events(func, {WalkoffEvent.ActionStarted}, sender_ids=['a', 'b'])
        self.assert_router_structure({WalkoffEvent.ActionStarted}, ids=['a', 'b'])

    def test_register_events_single_name(self):
        self.router.register_events(func, {WalkoffEvent.ActionStarted}, names='a')
        self.assert_router_structure({WalkoffEvent.ActionStarted}, names='a')

    def test_register_events_multiple_names(self):
        self.router.register_events(func, {WalkoffEvent.ActionStarted}, names=['a', 'b'])
        self.assert_router_structure({WalkoffEvent.ActionStarted}, names=['a', 'b'])

    def test_register_events_names_and_ids(self):
        self.router.register_events(func, {WalkoffEvent.ActionStarted}, sender_ids=['c', 'd'], names=['a', 'b'])
        self.assert_router_structure({WalkoffEvent.ActionStarted}, names=['a', 'b'], ids=['c', 'd'])

    def test_register_events_duplicate_names_different_events(self):
        self.router.register_events(func, {WalkoffEvent.ActionStarted}, names='a')
        self.router.register_events(func, {WalkoffEvent.ActionExecutionError}, names='a')
        self.assert_router_structure({WalkoffEvent.ActionStarted, WalkoffEvent.ActionExecutionError}, names='a')

    def test_register_events_duplicate_names_same_event_different_funcs(self):
        self.router.register_events(func, {WalkoffEvent.ActionStarted}, names='a')
        self.router.register_events(func2, {WalkoffEvent.ActionStarted}, names='a')
        self.assert_router_structure({WalkoffEvent.ActionStarted}, names='a', num_funcs=2)

    def test_register_events_duplicate_names_same_event_same_funcs(self):
        self.router.register_events(func, {WalkoffEvent.ActionStarted}, names='a')
        self.router.register_events(func, {WalkoffEvent.ActionStarted}, names='a')
        self.assert_router_structure({WalkoffEvent.ActionStarted}, names='a')

    def test_get_callbacks_empty_router(self):
        self.assertListEqual(list(self.router._get_callbacks('a', None, WalkoffEvent.ActionArgumentsInvalid)), [])

    def test_get_callbacks_id_nor_name_found(self):
        self.router.register_events(func, {WalkoffEvent.ActionStarted}, names='a')
        self.router.register_events(func, {WalkoffEvent.ActionStarted}, sender_ids='b')
        self.assertListEqual(list(self.router._get_callbacks('c', None, WalkoffEvent.ActionArgumentsInvalid)), [])

    def test_get_callbacks_sender_id_found(self):
        self.router.register_events(func, {WalkoffEvent.ActionStarted}, names='a')
        self.router.register_events(func2, {WalkoffEvent.ActionStarted}, names='a')
        self.router.register_events(func, {WalkoffEvent.ActionStarted}, names='b')
        self.assertEqual(len(list(self.router._get_callbacks('a', 'c', WalkoffEvent.ActionStarted))), 2)

    def test_get_callbacks_sender_name_found(self):
        self.router.register_events(func, {WalkoffEvent.ActionStarted}, names='a')
        self.router.register_events(func2, {WalkoffEvent.ActionStarted}, names='a')
        self.router.register_events(func, {WalkoffEvent.ActionStarted}, names='b')
        self.assertEqual(len(list(self.router._get_callbacks('c', 'a', WalkoffEvent.ActionStarted))), 2)

    def test_get_callbacks_sender_and_name_found(self):
        def func3(): pass

        self.router.register_events(func, {WalkoffEvent.ActionStarted}, names='a')
        self.router.register_events(func2, {WalkoffEvent.ActionStarted}, names='a')
        self.router.register_events(func3, {WalkoffEvent.ActionStarted}, names='b')
        self.assertEqual(len(list(self.router._get_callbacks('a', 'b', WalkoffEvent.ActionStarted))), 3)

    def test_get_callbacks_sender_and_name_found_duplicate_funcs(self):
        self.router.register_events(func, {WalkoffEvent.ActionStarted}, names='a')
        self.router.register_events(func2, {WalkoffEvent.ActionStarted}, names='a')
        self.router.register_events(func, {WalkoffEvent.ActionStarted}, names='b')
        self.assertEqual(len(list(self.router._get_callbacks('a', 'b', WalkoffEvent.ActionStarted))), 2)

    def test_dispatch_nothing_in_router(self):
        self.router.dispatch(WalkoffEvent.ActionStarted, {'sender_id': 42})

    def test_dispatch_sender_id_only_weak(self):
        result = {'x': True, 'count': 0}

        def x(data):
            result['x'] = data
            result['count'] += 1

        self.router.register_events(x, {WalkoffEvent.ActionStarted}, names='a')

        self.router.dispatch(WalkoffEvent.ActionStarted, {'sender_id': 'a'})
        self.assertDictEqual(result, {'x': {'sender_id': 'a'}, 'count': 1})
        del x
        self.router.dispatch(WalkoffEvent.ActionStarted, {'sender_id': 'a'})
        self.assertDictEqual(result, {'x': {'sender_id': 'a'}, 'count': 1})

    def test_dispatch_sender_id_only_strong(self):
        result = {'x': True, 'count': 0}

        def x(data):
            result['x'] = data
            result['count'] += 1

        self.router.register_events(x, {WalkoffEvent.ActionStarted}, names='a', weak=False)

        self.router.dispatch(WalkoffEvent.ActionStarted, {'sender_id': 'a'})
        self.assertDictEqual(result, {'x': {'sender_id': 'a'}, 'count': 1})
        del x
        self.router.dispatch(WalkoffEvent.ActionStarted, {'sender_id': 'a'})
        self.assertDictEqual(result, {'x': {'sender_id': 'a'}, 'count': 2})

    def test_dispatch_sender_name(self):
        result = {'x': True, 'count': 0}

        def x(data):
            result['x'] = data
            result['count'] += 1

        self.router.register_events(x, {WalkoffEvent.ActionStarted}, names='b')

        self.router.dispatch(WalkoffEvent.ActionStarted, {'sender_id': 'a', 'sender_name': 'b'})
        self.assertDictEqual(result, {'x': {'sender_id': 'a', 'sender_name': 'b'}, 'count': 1})

    def test_dispatch_sender_name_and_id(self):
        result = {'x': True, 'count': 0}
        result2 = {'x': False}

        def x(data):
            result['x'] = data
            result['count'] += 1

        def y(data):
            result2['x'] = True

        self.router.register_events(x, {WalkoffEvent.ActionStarted}, names='b')
        self.router.register_events(y, {WalkoffEvent.ActionStarted}, names='a')

        self.router.dispatch(WalkoffEvent.ActionStarted, {'sender_id': 'a', 'sender_name': 'b'})
        self.assertDictEqual(result, {'x': {'sender_id': 'a', 'sender_name': 'b'}, 'count': 1})
        self.assertTrue(result2['x'])

    def test_dispatch_registed_no_sender_name_or_uid(self):
        result = {'x': True, 'count': 0}
        result2 = {'x': False}

        def x(data):
            result['x'] = data
            result['count'] += 1

        def y(data):
            result2['x'] = True

        self.router.register_events(x, {WalkoffEvent.ActionStarted})
        self.router.register_events(y, {WalkoffEvent.ActionStarted})

        self.router.dispatch(WalkoffEvent.ActionStarted, {'sender_uid': 'a', 'sender_name': 'b'})
        self.assertDictEqual(result, {'x': {'sender_uid': 'a', 'sender_name': 'b'}, 'count': 1})
        self.assertTrue(result2['x'])

    def test_dispatch_controller_event(self):
        result = {'x': False}

        def x():
            result['x'] = True

        self.router.register_events(x, {WalkoffEvent.SchedulerStart}, names=EventType.controller.name)

        self.router.dispatch(WalkoffEvent.SchedulerStart, None)
        self.assertTrue(result['x'])

    def test_is_registered_empty_router(self):
        self.assertFalse(self.router.is_registered('a', WalkoffEvent.ActionArgumentsInvalid, func))

    def test_is_registered_id_not_registered(self):
        self.router.register_events(func, {WalkoffEvent.SchedulerStart}, names='b')
        self.assertFalse(self.router.is_registered('a', WalkoffEvent.ActionArgumentsInvalid, func))

    def test_is_registered_event_not_registered(self):
        self.router.register_events(func, {WalkoffEvent.SchedulerStart}, names='a')
        self.assertFalse(self.router.is_registered('a', WalkoffEvent.ActionArgumentsInvalid, func))

    def test_is_registered_func_not_registered(self):
        self.router.register_events(func2, {WalkoffEvent.ActionArgumentsInvalid}, names='a')
        self.assertFalse(self.router.is_registered('a', WalkoffEvent.ActionArgumentsInvalid, func))

    def test_is_registered_valid(self):
        self.router.register_events(func, {WalkoffEvent.ActionArgumentsInvalid}, names='a')
        self.assertTrue(self.router.is_registered('a', WalkoffEvent.ActionArgumentsInvalid, func))<|MERGE_RESOLUTION|>--- conflicted
+++ resolved
@@ -28,15 +28,9 @@
     def test_init(self):
         self.assertDictEqual(self.router._router, {})
 
-<<<<<<< HEAD
-    def test_register_events_no_uids_or_names(self):
+    def test_register_events_no_ids_or_names(self):
         self.router.register_events(func, {WalkoffEvent.ActionStarted})
-        self.assert_router_structure({WalkoffEvent.ActionStarted}, uids={'all'})
-=======
-    def test_register_events_no_ids_or_names(self):
-        with self.assertRaises(ValueError):
-            self.router.register_events(func, {WalkoffEvent.ActionStarted})
->>>>>>> 91479123
+        self.assert_router_structure({WalkoffEvent.ActionStarted}, ids={'all'})
 
     def test_register_events_single_event_enum_single_id(self):
         self.router.register_events(func, {WalkoffEvent.ActionStarted}, sender_ids='a')
@@ -189,8 +183,8 @@
         self.router.register_events(x, {WalkoffEvent.ActionStarted})
         self.router.register_events(y, {WalkoffEvent.ActionStarted})
 
-        self.router.dispatch(WalkoffEvent.ActionStarted, {'sender_uid': 'a', 'sender_name': 'b'})
-        self.assertDictEqual(result, {'x': {'sender_uid': 'a', 'sender_name': 'b'}, 'count': 1})
+        self.router.dispatch(WalkoffEvent.ActionStarted, {'sender_id': 'a', 'sender_name': 'b'})
+        self.assertDictEqual(result, {'x': {'sender_id': 'a', 'sender_name': 'b'}, 'count': 1})
         self.assertTrue(result2['x'])
 
     def test_dispatch_controller_event(self):
