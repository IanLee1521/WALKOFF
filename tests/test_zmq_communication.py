import unittest
import time
import socket
from os import path
import core.controller
import core.config.config
from core.case.callbacks import WorkflowExecutionStart, WorkflowPaused, WorkflowResumed
from core.helpers import import_all_apps, import_all_filters, import_all_flags
from tests.util.case_db_help import *
from tests import config
from tests.apps import App
from tests.util.thread_control import *
import threading
try:
    from importlib import reload
except ImportError:
    from imp import reload


class TestZMQCommuncation(unittest.TestCase):
    @classmethod
    def setUpClass(cls):
        App.registry = {}
        import_all_apps(path=config.test_apps_path, reload=True)
        core.config.config.load_app_apis(apps_path=config.test_apps_path)
        core.config.config.flags = import_all_flags('tests.util.flagsfilters')
        core.config.config.filters = import_all_filters('tests.util.flagsfilters')
        core.config.config.load_flagfilter_apis(path=config.function_api_path)
        core.config.config.num_processes = 2

    def setUp(self):
        self.controller = core.controller.controller
        self.controller.workflows = {}
        self.controller.load_playbooks(resource_collection=config.test_workflows_path)
        self.id_tuple = ('simpleDataManipulationWorkflow', 'helloWorldWorkflow')
        self.testWorkflow = self.controller.get_workflow(*self.id_tuple)
        self.testWorkflow.execution_uid = 'some_uid'
        self.start = datetime.utcnow()
        self.controller.initialize_threading(modified_setup_worker_env)
        case_database.initialize()

    def tearDown(self):
        self.controller.workflows = None
        case_database.case_db.tear_down()
        case_subscription.clear_subscriptions()
        reload(socket)

    '''Request and Result Socket Testing (Basic Workflow Execution)'''

    def test_simple_workflow_execution(self):
        workflow = self.controller.get_workflow('basicWorkflowTest', 'helloWorldWorkflow')
        step_uids = [step.uid for step in workflow.steps.values() if step.name == 'start']
        setup_subscriptions_for_step(workflow.uid, step_uids)
        self.controller.execute_workflow('basicWorkflowTest', 'helloWorldWorkflow')

        self.controller.shutdown_pool(1)

        steps = []
        for uid in step_uids:
            steps.extend(executed_steps(uid, self.start, datetime.utcnow()))

        self.assertEqual(len(steps), 1)
        step = steps[0]
        result = step['data']
        self.assertDictEqual(result['result'], {'result': "REPEATING: Hello World", 'status': 'Success'})

    def test_multi_action_workflow(self):
        workflow = self.controller.get_workflow('multiactionWorkflowTest', 'multiactionWorkflow')
        step_names = ['start', '1']
        step_uids = [step.uid for step in workflow.steps.values() if step.name in step_names]
        setup_subscriptions_for_step(workflow.uid, step_uids)
        self.controller.execute_workflow('multiactionWorkflowTest', 'multiactionWorkflow')

        self.controller.shutdown_pool(1)
        steps = []
        for uid in step_uids:
            steps.extend(executed_steps(uid, self.start, datetime.utcnow()))

        self.assertEqual(len(steps), 2)
        expected_results = [{'result': {"message": "HELLO WORLD"}, 'status': 'Success'},
                            {'result': "REPEATING: Hello World", 'status': 'Success'}]
        for result in [step['data']['result'] for step in steps]:
            self.assertIn(result, expected_results)

    def test_error_workflow(self):
        workflow = self.controller.get_workflow('multistepError', 'multiactionErrorWorkflow')
        step_names = ['start', '1', 'error']
        step_uids = [step.uid for step in workflow.steps.values() if step.name in step_names]
        setup_subscriptions_for_step(workflow.uid, step_uids)
        self.controller.execute_workflow('multistepError', 'multiactionErrorWorkflow')

        self.controller.shutdown_pool(1)

        steps = []
        for uid in step_uids:
            steps.extend(executed_steps(uid, self.start, datetime.utcnow()))
        self.assertEqual(len(steps), 2)

        expected_results = [{'result': {"message": "HELLO WORLD"}, 'status': 'Success'},
                            {'status': 'Success', 'result': 'REPEATING: Hello World'}]
        for result in [step['data']['result'] for step in steps]:
            self.assertIn(result, expected_results)

    def test_workflow_with_dataflow(self):
        workflow = self.controller.get_workflow('dataflowTest', 'dataflowWorkflow')
        step_names = ['start', '1', '2']
        step_uids = [step.uid for step in workflow.steps.values() if step.name in step_names]
        setup_subscriptions_for_step(workflow.uid, step_uids)
        self.controller.execute_workflow('dataflowTest', 'dataflowWorkflow')

        self.controller.shutdown_pool(1)

        steps = []
        for uid in step_uids:
            steps.extend(executed_steps(uid, self.start, datetime.utcnow()))
        self.assertEqual(len(steps), 3)
        expected_results = [{'result': 6, 'status': 'Success'},
                            {'result': 6, 'status': 'Success'},
                            {'result': 15, 'status': 'Success'}]
        for result in [step['data']['result'] for step in steps]:
            self.assertIn(result, expected_results)

    '''Communication Socket Testing'''

    def test_pause_and_resume_workflow(self):
        self.controller.load_playbook(resource=path.join(config.test_workflows_path, 'pauseWorkflowTest.playbook'))

        uid = None
        result = dict()
        result['paused'] = False
        result['resumed'] = False

        @WorkflowPaused.connect
        def workflow_paused_listener(sender, **kwargs):
            result['paused'] = True
            self.controller.resume_workflow('pauseWorkflowTest', 'pauseWorkflow', uid)

        @WorkflowResumed.connect
        def workflow_resumed_listener(sender, **kwargs):
            result['resumed'] = True

        def pause_resume_thread():
            self.controller.pause_workflow('pauseWorkflowTest', 'pauseWorkflow', uid)
            return

        @WorkflowExecutionStart.connect
        def step_1_about_to_begin_listener(sender, **kwargs):
            threading.Thread(target=pause_resume_thread).start()
            time.sleep(0)

        uid = self.controller.execute_workflow('pauseWorkflowTest', 'pauseWorkflow')
        self.controller.shutdown_pool(1)
        self.assertTrue(result['paused'])
<<<<<<< HEAD
        self.assertTrue(result['resumed'])

    def test_pause_and_resume_workflow_breakpoint(self):
        self.controller.load_playbook(resource=path.join(config.test_workflows_path, 'pauseWorkflowTest.playbook'))
        self.controller.add_workflow_breakpoint_steps('pauseWorkflowTest', 'pauseWorkflow', ['2'])

        uid = None
        result = dict()
        result['paused'] = False
        result['resumed'] = False

        @WorkflowPaused.connect
        def workflow_paused_listener(sender, **kwargs):
            result['paused'] = True
            self.controller.resume_breakpoint_step('pauseWorkflowTest', 'pauseWorkflow', uid)

        @WorkflowResumed.connect
        def workflow_resumed_listener(sender, **kwargs):
            result['resumed'] = True

        uid = self.controller.execute_workflow('pauseWorkflowTest', 'pauseWorkflow')
        self.controller.shutdown_pool(1)
        self.assertTrue(result['paused'])
=======
>>>>>>> b62ed3f9
        self.assertTrue(result['resumed'])<|MERGE_RESOLUTION|>--- conflicted
+++ resolved
@@ -34,7 +34,7 @@
         self.controller.load_playbooks(resource_collection=config.test_workflows_path)
         self.id_tuple = ('simpleDataManipulationWorkflow', 'helloWorldWorkflow')
         self.testWorkflow = self.controller.get_workflow(*self.id_tuple)
-        self.testWorkflow.execution_uid = 'some_uid'
+        self.testWorkflow.set_execution_uid('some_uid')
         self.start = datetime.utcnow()
         self.controller.initialize_threading(modified_setup_worker_env)
         case_database.initialize()
@@ -151,30 +151,4 @@
         uid = self.controller.execute_workflow('pauseWorkflowTest', 'pauseWorkflow')
         self.controller.shutdown_pool(1)
         self.assertTrue(result['paused'])
-<<<<<<< HEAD
-        self.assertTrue(result['resumed'])
-
-    def test_pause_and_resume_workflow_breakpoint(self):
-        self.controller.load_playbook(resource=path.join(config.test_workflows_path, 'pauseWorkflowTest.playbook'))
-        self.controller.add_workflow_breakpoint_steps('pauseWorkflowTest', 'pauseWorkflow', ['2'])
-
-        uid = None
-        result = dict()
-        result['paused'] = False
-        result['resumed'] = False
-
-        @WorkflowPaused.connect
-        def workflow_paused_listener(sender, **kwargs):
-            result['paused'] = True
-            self.controller.resume_breakpoint_step('pauseWorkflowTest', 'pauseWorkflow', uid)
-
-        @WorkflowResumed.connect
-        def workflow_resumed_listener(sender, **kwargs):
-            result['resumed'] = True
-
-        uid = self.controller.execute_workflow('pauseWorkflowTest', 'pauseWorkflow')
-        self.controller.shutdown_pool(1)
-        self.assertTrue(result['paused'])
-=======
->>>>>>> b62ed3f9
         self.assertTrue(result['resumed'])