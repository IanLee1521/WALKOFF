--- conflicted
+++ resolved
@@ -57,13 +57,8 @@
             else:
                 shutil.rmtree(config.test_data_path)
         walkoff.appgateway.clear_cache()
-<<<<<<< HEAD
         cls.executor.shutdown_pool()
-        execution_db_help.tear_down_device_db()
-=======
-        multiprocessedexecutor.shutdown_pool()
         execution_db_help.tear_down_execution_db()
->>>>>>> b3d45bb7
 
     '''Request and Result Socket Testing (Basic Workflow Execution)'''
 
