from unittest import TestLoader, TestSuite
from . import *


def add_tests_to_suite(suite, test_modules):
    suite.addTests([TestLoader().loadTestsFromModule(test_module) for test_module in test_modules])


__case_tests = [test_case_subscriptions, test_case_database, test_case_config_db]
case_suite = TestSuite()
add_tests_to_suite(case_suite, __case_tests)

__server_tests = [test_workflow_server, test_app_api_server, test_case_server, test_configuration_server,
                  test_scheduler_actions,
                  test_device_server, test_app_blueprint, test_metrics_server,
                  test_scheduledtasks_database, test_scheduledtasks_server, test_authentication, test_roles_server,
                  test_users_server, test_message_history_database, test_message_db,
                  test_message, test_messaging_endpoints, test_workflow_authorization,
                  test_workflow_authorized_user_set, test_workflow_authorization_cache, test_trigger_helpers,
<<<<<<< HEAD
                  test_system_server, test_disk_cache_adapter, test_redis_cache_adapter, test_redis_subscription,
                  test_disk_subscription, test_sse_stream, test_workflow_result_stream, test_filtered_sse_stream,
                  test_notification_stream]
server_suite = TestSuite()
add_tests_to_suite(server_suite, __server_tests)

__execution_tests = [test_argument, test_execution_runtime, test_execution_element, test_execution_events,
                     test_execution_modes,
=======
                  test_system_server, test_workflow_status, test_problem]
server_suite = TestSuite()
add_tests_to_suite(server_suite, __server_tests)

__execution_tests = [test_argument, test_execution_events, test_execution_modes,
>>>>>>> c2fc762e
                     test_action, test_helper_functions, test_transform, test_condition, test_branch,
                     test_app_instance, test_metrics,
                     test_app_utilities, test_input_validation, test_decorators,
                     test_app_api_validation, test_condition_transform_validation,
                     test_roles_pages_database, test_users_roles_database, test_playbook,
                     test_scheduler, test_walkoff_tag, test_app_cache, test_app_base]
execution_suite = TestSuite()
add_tests_to_suite(execution_suite, __execution_tests)

__workflow_tests = [test_simple_workflow, test_workflow_manipulation]
workflow_suite = TestSuite()
add_tests_to_suite(workflow_suite, __workflow_tests)

__integration_tests = [test_zmq_communication, test_zmq_communication_server, test_triggers_server]
integration_suite = TestSuite()
add_tests_to_suite(integration_suite, __integration_tests)

__interface_tests = [test_callback_container, test_interface_event_dispatch_helpers, test_app_action_event_dispatcher,
                     test_app_event_dispatcher, test_event_dispatcher, test_interface_event_dispatcher, test_events]
interface_suite = TestSuite()
add_tests_to_suite(interface_suite, __interface_tests)

full_suite = TestSuite()
for tests in [__workflow_tests, __execution_tests, __case_tests, __server_tests, __interface_tests]:
    add_tests_to_suite(full_suite, tests)<|MERGE_RESOLUTION|>--- conflicted
+++ resolved
@@ -17,22 +17,14 @@
                   test_users_server, test_message_history_database, test_message_db,
                   test_message, test_messaging_endpoints, test_workflow_authorization,
                   test_workflow_authorized_user_set, test_workflow_authorization_cache, test_trigger_helpers,
-<<<<<<< HEAD
                   test_system_server, test_disk_cache_adapter, test_redis_cache_adapter, test_redis_subscription,
                   test_disk_subscription, test_sse_stream, test_workflow_result_stream, test_filtered_sse_stream,
-                  test_notification_stream]
+                  test_notification_stream, test_workflow_status, test_problem]
 server_suite = TestSuite()
 add_tests_to_suite(server_suite, __server_tests)
 
-__execution_tests = [test_argument, test_execution_runtime, test_execution_element, test_execution_events,
+__execution_tests = [test_argument, test_execution_events,
                      test_execution_modes,
-=======
-                  test_system_server, test_workflow_status, test_problem]
-server_suite = TestSuite()
-add_tests_to_suite(server_suite, __server_tests)
-
-__execution_tests = [test_argument, test_execution_events, test_execution_modes,
->>>>>>> c2fc762e
                      test_action, test_helper_functions, test_transform, test_condition, test_branch,
                      test_app_instance, test_metrics,
                      test_app_utilities, test_input_validation, test_decorators,
