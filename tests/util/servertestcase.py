--- conflicted
+++ resolved
@@ -10,11 +10,7 @@
 from tests.util.thread_control import *
 import core.controller
 import core.loadbalancer
-<<<<<<< HEAD
-import core.workflowExecutor
-=======
 import core.multiprocessedexecutor
->>>>>>> b62ed3f9
 import os
 import json
 
@@ -58,13 +54,8 @@
         core.config.config.num_processes = 2
 
         if cls.patch:
-<<<<<<< HEAD
-            core.workflowExecutor.WorkflowExecutor.initialize_threading = mock_initialize_threading
-            core.workflowExecutor.WorkflowExecutor.shutdown_pool = mock_shutdown_pool
-=======
             core.multiprocessedexecutor.MultiprocessedExecutor.initialize_threading = mock_initialize_threading
             core.multiprocessedexecutor.MultiprocessedExecutor.shutdown_pool = mock_shutdown_pool
->>>>>>> b62ed3f9
 
         core.loadbalancer.Worker.setup_worker_env = modified_setup_worker_env
 
