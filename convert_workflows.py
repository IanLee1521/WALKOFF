--- conflicted
+++ resolved
@@ -34,20 +34,15 @@
     workflow['start'] = next((step['uid'] for step in steps_copy if step['name']==workflow['start']), workflow['start'])
 
     for step in workflow['steps']:
-<<<<<<< HEAD
         if 'arguments' not in step:
             step['arguments'] = step.pop('inputs', [])
         step['arguments'] = [convert_arg(arg, steps_copy) for arg in step['arguments']]
 
-=======
         convert_step(step, steps_copy)
->>>>>>> 60a82a96
     for next_step in workflow.get('next_steps', []):
         convert_next_step(next_step, steps_copy)
 
 
-<<<<<<< HEAD
-=======
 def convert_step(step, steps_copy):
     if 'arguments' not in step:
         step['arguments'] = step.pop('inputs', [])
@@ -58,7 +53,6 @@
     step.pop('widgets', None)
 
 
->>>>>>> 60a82a96
 def convert_next_step_uids(next_step, step):
     next_step["source_uid"] = step["uid"]
     dst = next_step.pop("name")
