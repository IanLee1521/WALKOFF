--- conflicted
+++ resolved
@@ -1,25 +1,13 @@
-<<<<<<< HEAD
+from datetime import datetime
+
+from flask import Blueprint, jsonify
+from flask_jwt_extended import jwt_required
+
+import walkoff.cache as cache
 from interfaces import dispatcher, AppBlueprint
 from walkoff.events import WalkoffEvent
-from flask import Blueprint, jsonify
-from flask_jwt_extended import jwt_required
-from datetime import datetime
 from walkoff.security import jwt_required_in_query
 from walkoff.sse import InterfaceSseStream, create_interface_channel_name
-import walkoff.cache as cache
-=======
-from datetime import datetime
-
-from flask import Blueprint, jsonify, Response
-from flask_jwt_extended import jwt_required
-from gevent import sleep
-from gevent.event import AsyncResult, Event
-
-from interfaces import dispatcher, AppBlueprint
-from walkoff.events import WalkoffEvent
-from walkoff.helpers import create_sse_event
-from walkoff.security import jwt_required_in_query
->>>>>>> adba73f9
 
 blueprint = AppBlueprint(blueprint=Blueprint('HelloWorldPage__', __name__))
 
