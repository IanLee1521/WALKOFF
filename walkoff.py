--- conflicted
+++ resolved
@@ -41,22 +41,13 @@
     print_banner()
     pids = spawn_worker_processes()
     monkey.patch_all()
-<<<<<<< HEAD
+    
     from scripts.compose_api import compose_api
     compose_api()
+    
     from walkoff.server import flaskserver
     flaskserver.running_context.controller.initialize_threading(pids=pids)
     # The order of these imports matter for initialization (should probably be fixed)
-    
-=======
-    
-    from compose_api import compose_api
-    compose_api()
-    
-    from server import flaskserver
-    flaskserver.running_context.controller.initialize_threading(pids=pids)
-    # The order of these imports matter for initialization (should probably be fixed)
->>>>>>> d4f4afad
 
     import walkoff.case.database as case_database
     case_database.initialize()
