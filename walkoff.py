--- conflicted
+++ resolved
@@ -23,10 +23,6 @@
     pids = spawn_worker_processes()
     monkey.patch_all()
 
-<<<<<<< HEAD
-
-=======
->>>>>>> d20f319f
     app.running_context.executor.initialize_threading(app, pids)
     # The order of these imports matter for initialization (should probably be fixed)
 
