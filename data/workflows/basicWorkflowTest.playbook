{
    "name": "basicWorkflowTest",
    "workflows": [
        {
            "accumulated_risk": 0.0,
            "name": "helloWorldWorkflow",
            "start": "1",
            "steps": [
                {
                    "action": "helloWorld",
                    "app": "HelloWorld",
                    "device": "",
                    "inputs": [],
                    "name": "1",
                    "next_steps": [
                        {
                            "flags": [],
                            "name": "2",
                            "status": "Success",
                            "uid": "55541eee50774accbf70a8d7df17a027"
                        }
                    ],
                    "position": {
<<<<<<< HEAD
                        "x": 0,
                        "y": 0
=======
                        "x": -450.0,
                        "y": -50.0
>>>>>>> 70adc59e
                    },
                    "risk": 0,
                    "uid": "c5a7c29a0f844b69a59901bb542e9305",
                    "widgets": []
                },
                {
                    "action": "helloWorld",
                    "app": "HelloWorld",
                    "device": "",
                    "inputs": [],
                    "name": "3",
                    "next_steps": [
                        {
                            "flags": [],
                            "name": "2",
                            "status": "Success",
                            "uid": "55541eee50774accbf70a8d7df17a027"
                        }
                    ],
                    "position": {
<<<<<<< HEAD
                        "x": 100,
                        "y": 100
=======
                        "x": -50.0,
                        "y": 10.0
>>>>>>> 70adc59e
                    },
                    "risk": 0,
                    "uid": "c5a7c29a0f844b69a59901bb542e9305",
                    "widgets": []
                },
                {
                    "action": "helloWorld",
                    "app": "HelloWorld",
                    "device": "",
                    "inputs": [],
                    "name": "2",
                    "next_steps": [
                        {
                            "flags": [],
                            "name": "3",
                            "status": "Success",
                            "uid": "55541eee50774accbf70a8d7df17a027"
                        }
                    ],
                    "position": {
<<<<<<< HEAD
                        "x": 50,
                        "y": 50
=======
                        "x": -230.0,
                        "y": -30.0
>>>>>>> 70adc59e
                    },
                    "risk": 0,
                    "uid": "c5a7c29a0f844b69a59901bb542e9305",
                    "widgets": []
<<<<<<< HEAD
                },
                {
                    "action": "echo object",
                    "app": "Utilities",
                    "device": "",
                    "inputs": [
                        {
                            "name": "data",
                            "value": {
                                "exe_name": "notavirus.py",
                                "pcap_name": "test.pcap",
                                "source_ip": "165.257.22.34",
                                "source_latitude": -31.32,
                                "source_longitude": 23.32,
                                "target_ip": "10.200.255.212",
                                "target_latitude": 37.618889,
                                "target_longitude": -122.375
                            }
                        }
                    ],
                    "name": "4",
                    "next": [
                        {
                            "flags": [],
                            "name": "1",
                            "status": "Success",
                            "uid": "f9d92dea753e4c2589e43c185ed1e524"
                        }
                    ],
                    "position": {
                        "x": -50,
                        "y": -50
                    },
                    "risk": 0,
                    "uid": "271ed4790717451caf96f48e835d1f16",
                    "widgets": []
=======
>>>>>>> 70adc59e
                }
            ],
            "uid": "3c7f67c8ea6e481eb5d37b488a7b15b3"
        }
    ]
}<|MERGE_RESOLUTION|>--- conflicted
+++ resolved
@@ -21,13 +21,8 @@
                         }
                     ],
                     "position": {
-<<<<<<< HEAD
                         "x": 0,
                         "y": 0
-=======
-                        "x": -450.0,
-                        "y": -50.0
->>>>>>> 70adc59e
                     },
                     "risk": 0,
                     "uid": "c5a7c29a0f844b69a59901bb542e9305",
@@ -48,13 +43,8 @@
                         }
                     ],
                     "position": {
-<<<<<<< HEAD
                         "x": 100,
                         "y": 100
-=======
-                        "x": -50.0,
-                        "y": 10.0
->>>>>>> 70adc59e
                     },
                     "risk": 0,
                     "uid": "c5a7c29a0f844b69a59901bb542e9305",
@@ -75,18 +65,12 @@
                         }
                     ],
                     "position": {
-<<<<<<< HEAD
                         "x": 50,
                         "y": 50
-=======
-                        "x": -230.0,
-                        "y": -30.0
->>>>>>> 70adc59e
                     },
                     "risk": 0,
                     "uid": "c5a7c29a0f844b69a59901bb542e9305",
                     "widgets": []
-<<<<<<< HEAD
                 },
                 {
                     "action": "echo object",
@@ -123,8 +107,6 @@
                     "risk": 0,
                     "uid": "271ed4790717451caf96f48e835d1f16",
                     "widgets": []
-=======
->>>>>>> 70adc59e
                 }
             ],
             "uid": "3c7f67c8ea6e481eb5d37b488a7b15b3"
