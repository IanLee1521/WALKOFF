--- conflicted
+++ resolved
@@ -20,8 +20,5 @@
 diskcache >= 3.0.1
 marshmallow >= 2.15, < 3.0.0
 marshmallow-sqlalchemy >= 0.13.0
-<<<<<<< HEAD
 pynacl
-=======
-alembic
->>>>>>> 3580ee33
+alembic