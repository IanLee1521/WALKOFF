--- conflicted
+++ resolved
@@ -166,16 +166,6 @@
             <div align="center" style="border:1px solid blue">
                 <h5><a href="Manage_app_dependencies.html">Next >></a></h5>
             </div>
-            <ol>
-                <li><a href="Develop_an_app.html">Develop an App</a></li>
-                <li><a href="Develop_an_app_with_class.html">Develop an App with Devices</a></li>
-                <li><a href="Develop_conditions_transforms.html">Develop Conditions and Transforms</a></li>
-                <li><a href="App_api_schema.html">App API Schema Examples</a></li>
-                <li><a href="Manage_app_dependencies.html">Managing App Dependencies</a></li>
-                <li><a href="Test_an_app.html">Testing an App</a></li>
-            </ol>
-        </div>
-<<<<<<< HEAD
         <ol>
             <li><a href="Develop_an_app.html">Develop an App</a></li>
             <li><a href="Develop_an_app_with_class.html">Develop an App with Devices</a></li>
@@ -186,8 +176,6 @@
             <li><a href="Test_an_app.html">Testing an App</a></li>
         </ol>
     </div>
-=======
->>>>>>> fa0fd004
 
         <div class="w3-third w3-center">
             <i class="fa fa-graduation-cap w3-padding-64 w3-text-blue-grey"></i>
